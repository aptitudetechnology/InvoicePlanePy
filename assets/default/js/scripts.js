--- conflicted
+++ resolved
@@ -40,22 +40,6 @@
     $('.taggable').on('focus', function(){
         lastTaggableClicked = this;
     });
-<<<<<<< HEAD
-
-    // Load Resize Function
-    $(window).resize();
-
-});
-
-/*Fix Scrollbar on Main Content*/
-$(window).resize(function(){
-
-    var D = document;
-    var doc_height = Math.max(Math.max(D.body.scrollHeight,    D.documentElement.scrollHeight), Math.max(D.body.offsetHeight, D.documentElement.offsetHeight), Math.max(D.body.clientHeight, D.documentElement.clientHeight));
-    $('.sidebar').height(doc_height);
-
-=======
->>>>>>> 0f077c99
 });
 
 // Insert text into textarea at Caret Position
