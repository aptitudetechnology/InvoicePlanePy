{
  "name": "invoiceplane",
  "version": "1.5.12",
  "description": "InvoicePlane is a self-hosted open source application for managing your invoices, clients and payments",
  "repository": {
    "type": "git",
    "url": "git+https://github.com/InvoicePlane/InvoicePlane.git"
  },
  "author": "InvoicePlane Developers & Contributors",
  "license": "MIT",
  "bugs": {
<<<<<<< HEAD
    "url": "https://github.com/InvoicePlane/InvoicePlane/issues"
=======
    "url": "https://www.invoiceplane.com"
>>>>>>> 2304a818
  },
  "homepage": "https://www.invoiceplane.com",
  "devDependencies": {
    "autoprefixer": "^9.8",
    "bootstrap-datepicker": "^1.9",
    "bootstrap-sass": "3.3.7",
    "clipboard": "^2.0",
    "dropzone": "^5.9",
    "font-awesome": "^4.7",
    "grunt": "^1.5",
    "grunt-contrib-clean": "^2.0",
    "grunt-contrib-concat": "^1.0",
    "grunt-contrib-copy": "^1.0",
    "grunt-contrib-uglify": "^4.0",
    "grunt-contrib-watch": "^1.1",
    "grunt-postcss": "^0.9",
    "grunt-sass": "^3.1",
    "html5shiv": "^3.7",
    "jquery": "^3.6",
    "jquery-ui": "^1.13",
    "js-cookie": "^2.2",
    "load-grunt-tasks": "^5.1",
    "node-sass": "^7.0",
    "postcss": "^7.0",
    "select2": "^4.0",
    "zxcvbn": "^4.4"
  },
  "scripts": {
    "build": "grunt build"
  }
}<|MERGE_RESOLUTION|>--- conflicted
+++ resolved
@@ -9,11 +9,7 @@
   "author": "InvoicePlane Developers & Contributors",
   "license": "MIT",
   "bugs": {
-<<<<<<< HEAD
     "url": "https://github.com/InvoicePlane/InvoicePlane/issues"
-=======
-    "url": "https://www.invoiceplane.com"
->>>>>>> 2304a818
   },
   "homepage": "https://www.invoiceplane.com",
   "devDependencies": {
