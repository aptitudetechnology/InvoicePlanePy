<<<<<<< HEAD
# IP-195
ALTER TABLE `ip_quotes` ADD COLUMN `notes` LONGTEXT;

# Solves IP-216
ALTER TABLE `ip_invoices` 
ADD COLUMN `invoice_time_created` TIME NOT NULL DEFAULT '00:00:00'
AFTER `invoice_date_created`;

# Solves IP-196
ALTER TABLE `ip_invoices`
ADD COLUMN `payment_method` INT NOT NULL DEFAULT 0
AFTER `invoice_url_key`;
=======
/* IP-195 */
ALTER TABLE `ip_quotes` ADD COLUMN `notes` LONGTEXT;

/*Solves IP-216*/
ALTER TABLE `ip_invoices` 
ADD COLUMN `invoice_time_created` TIME NOT NULL DEFAULT '00:00:00'
AFTER `invoice_date_created`,
/*Solves IP-213*/
ADD COLUMN `invoice_password` VARCHAR(60) NULL
AFTER `is_read_only`;
>>>>>>> c3d1d1f3
<|MERGE_RESOLUTION|>--- conflicted
+++ resolved
@@ -1,25 +1,14 @@
-<<<<<<< HEAD
 # IP-195
 ALTER TABLE `ip_quotes` ADD COLUMN `notes` LONGTEXT;
 
 # Solves IP-216
 ALTER TABLE `ip_invoices` 
 ADD COLUMN `invoice_time_created` TIME NOT NULL DEFAULT '00:00:00'
-AFTER `invoice_date_created`;
+AFTER `invoice_date_created`,
+ADD COLUMN `invoice_password` VARCHAR(60) NULL
+AFTER `is_read_only`;
 
 # Solves IP-196
 ALTER TABLE `ip_invoices`
 ADD COLUMN `payment_method` INT NOT NULL DEFAULT 0
-AFTER `invoice_url_key`;
-=======
-/* IP-195 */
-ALTER TABLE `ip_quotes` ADD COLUMN `notes` LONGTEXT;
-
-/*Solves IP-216*/
-ALTER TABLE `ip_invoices` 
-ADD COLUMN `invoice_time_created` TIME NOT NULL DEFAULT '00:00:00'
-AFTER `invoice_date_created`,
-/*Solves IP-213*/
-ADD COLUMN `invoice_password` VARCHAR(60) NULL
-AFTER `is_read_only`;
->>>>>>> c3d1d1f3
+AFTER `invoice_url_key`;