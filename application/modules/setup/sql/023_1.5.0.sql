--- conflicted
+++ resolved
@@ -141,8 +141,7 @@
 
 # Add tax rate to tasks
 ALTER TABLE `ip_tasks`
-<<<<<<< HEAD
-  ADD COLUMN `tax_rate_id` int(11) NOT NULL
+  ADD COLUMN `tax_rate_id` INT(11) NOT NULL
   AFTER `task_status`;
 
 # DANGER ZONE (Data IS going to be lost!)
@@ -207,8 +206,4 @@
 # Custom Fields
 ALTER TABLE ip_custom_fields MODIFY custom_field_table VARCHAR(50);
 ALTER TABLE ip_custom_fields MODIFY custom_field_label VARCHAR(50);
-ALTER TABLE ip_custom_fields ADD CONSTRAINT UNIQUE(custom_field_table, custom_field_label);
-=======
-  ADD COLUMN `tax_rate_id` INT(11) NOT NULL
-  AFTER `task_status`;
->>>>>>> 6b98f6d9
+ALTER TABLE ip_custom_fields ADD CONSTRAINT UNIQUE(custom_field_table, custom_field_label);