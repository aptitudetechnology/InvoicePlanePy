<div class="table-responsive">
    <table id="item_table" class="items table table-striped table-condensed table-bordered">
        <thead>
        <tr>
            <th><?php echo lang('item'); ?></th>
            <th><?php echo lang('description'); ?></th>
            <th><?php echo lang('quantity'); ?></th>
            <th><?php echo lang('price'); ?></th>
            <th><?php echo lang('tax_rate'); ?></th>
            <th><?php echo lang('subtotal'); ?></th>
            <th><?php echo lang('tax'); ?></th>
            <th><?php echo lang('total'); ?></th>
            <th></th>
        </tr>
        </thead>
        <tbody>

        <tr id="new_item" style="display: none;">
            <td class="td-text">
                <input type="hidden" name="invoice_id"
                       value="<?php echo $invoice_id; ?>">
                <input type="hidden" name="item_id" value="" class="form-control">
                <input type="text" name="item_name" class="lookup-item-name form-control"
                       data-typeahead=""><br>
                <label>
                    <input type="checkbox" name="save_item_as_lookup" tabindex="999">
                    <?php echo lang('save_item_as_lookup'); ?>
                </label>
            </td>

            <td class="td-textarea">
                <textarea name="item_description" class="form-control"></textarea>
            </td>

            <td class="td-amount">
                <input type="text" class="input-xs form-control"
                       name="item_quantity"  value=""></td>

            <td class="td-amount">
                <input type="text" class="input-xs form-control"
                       name="item_price" value=""></td>

            <td class="td-amount">
                <select name="item_tax_rate_id" class="input-xs form-control">
                    <option value="0"><?php echo lang('none'); ?></option>
                    <?php foreach ($tax_rates as $tax_rate) { ?>
                        <option value="<?php echo $tax_rate->tax_rate_id; ?>"<?php if ($tax_rate->tax_rate_id == $this->mdl_settings->setting('default_item_tax_rate')) { ?>selected="selected"<?php } ?>><?php echo $tax_rate->tax_rate_percent . '% - ' . $tax_rate->tax_rate_name; ?></option>
                    <?php } ?>
                </select>
            </td>
            <td class="td-amount"><span name="subtotal"></span></td>
            <td class="td-amount"><span name="item_tax_total"></span></td>
            <td class="td-amount"><span name="item_total"></span></td>
            <td class="td-icon"></td>
        </tr>

        <?php foreach ($items as $item) { ?>
            <tr class="item">
                <td class="td-text">
                    <input type="hidden" name="invoice_id" value="<?php echo $invoice_id; ?>">
                    <input type="hidden" name="item_id" value="<?php echo $item->item_id; ?>">
                    <input type="text" name="item_name" class="form-control"
                           value="<?php echo $item->item_name; ?>">
                </td>

                <td class="td-textarea">
                    <textarea name="item_description" class="form-control"><?php echo $item->item_description; ?></textarea>
                </td>

                <td class="td-amount">
                    <input type="text" name="item_quantity" class="input-sm form-control"
                           value="<?php echo format_amount($item->item_quantity * $invoice->invoice_sign); ?>">
                </td>

                <td class="td-amount">
                    <input type="text" name="item_price" class="input-sm form-control"
                           value="<?php echo format_amount($item->item_price * $invoice->invoice_sign); ?>">
                </td>

                <td class="td-amount">
                    <select name="item_tax_rate_id" name="item_tax_rate_id" class="form-control input-sm">
                        <option value="0"><?php echo lang('none'); ?></option>
                        <?php foreach ($tax_rates as $tax_rate) { ?>
                            <option value="<?php echo $tax_rate->tax_rate_id; ?>" <?php if ($item->item_tax_rate_id == $tax_rate->tax_rate_id) { ?>selected="selected"<?php } ?>><?php echo $tax_rate->tax_rate_percent . '% - ' . $tax_rate->tax_rate_name; ?></option>
                        <?php } ?>
                    </select>
                </td>

<<<<<<< HEAD
                <td>
                <span name="subtotal">
                    <?php echo format_currency($item->item_subtotal * $invoice->invoice_sign); ?>
                </span>
                </td>
                <td>
                <span name="item_tax_total">
                    <?php echo format_currency($item->item_tax_total * $invoice->invoice_sign); ?>
                </span>
                </td>
                <td>
                <span name="item_total">
                    <?php echo format_currency($item->item_total * $invoice->invoice_sign); ?>
                </span>
=======
                <td class="td-amount">
                    <span name="subtotal">
                        <?php echo format_currency($item->item_subtotal); ?>
                    </span>
                </td>
                <td class="td-amount">
                    <span name="item_tax_total">
                        <?php echo format_currency($item->item_tax_total); ?>
                    </span>
                </td>
                <td class="td-amount">
                    <span name="item_total">
                        <?php echo format_currency($item->item_total); ?>
                    </span>
>>>>>>> fe386101
                </td>
                <td class="td-icon">
                    <a href="<?php echo site_url('invoices/delete_item/' . $invoice->invoice_id . '/' . $item->item_id); ?>" title="<?php echo lang('delete'); ?>">
                        <i class="fa fa-trash-o no-margin text-danger"></i>
                    </a>
                </td>
            </tr>
        <?php } ?>

        </tbody>
    </table>
</div>

<div class="table-responsive">
    <table class="table table-striped table-condensed table-bordered">
        <thead>
        <tr>
            <th><?php echo lang('subtotal'); ?></th>
            <th><?php echo lang('item_tax'); ?></th>
            <th><?php echo lang('invoice_tax'); ?></th>
            <th><?php echo lang('total'); ?></th>
            <th><?php echo lang('paid'); ?></th>
            <th><?php echo lang('balance'); ?></th>
        </tr>
        </thead>
        <tbody>
        <tr>
<<<<<<< HEAD
            <td><?php echo format_currency($invoice->invoice_item_subtotal * $invoice->invoice_sign); ?></td>
            <td><?php echo format_currency($invoice->invoice_item_tax_total * $invoice->invoice_sign); ?></td>
            <td>
                <?php if ($invoice_tax_rates) { foreach ($invoice_tax_rates as $invoice_tax_rate) { ?>
                    <strong><?php echo anchor('invoices/delete_invoice_tax/' . $invoice->invoice_id . '/' . $invoice_tax_rate->invoice_tax_rate_id, lang('remove')) . ' ' . $invoice_tax_rate->invoice_tax_rate_name . ' ' . $invoice_tax_rate->invoice_tax_rate_percent; ?>%:</strong>
                    <?php echo format_currency($invoice_tax_rate->invoice_tax_rate_amount * $invoice->invoice_sign); ?><br>
                <?php } } else { echo format_currency('0'); }?>
            </td>
            <td><?php echo format_currency($invoice->invoice_total * $invoice->invoice_sign); ?></td>
            <td><?php echo format_currency($invoice->invoice_paid * $invoice->invoice_sign); ?></td>
            <td><strong><?php echo format_currency($invoice->invoice_balance * $invoice->invoice_sign); ?></strong></td>
=======
            <td><span class="amount"><?php echo format_currency($invoice->invoice_item_subtotal); ?></span></td>
            <td><span class="amount"><?php echo format_currency($invoice->invoice_item_tax_total); ?></span></td>
            <td>
                <?php if ($invoice_tax_rates) { foreach ($invoice_tax_rates as $invoice_tax_rate) { ?>
                    <?php echo anchor('invoices/delete_invoice_tax/' . $invoice->invoice_id . '/' . $invoice_tax_rate->invoice_tax_rate_id, '<i class="fa fa-trash-o"></i>');
                        echo ' ' . $invoice_tax_rate->invoice_tax_rate_name . ' ' . $invoice_tax_rate->invoice_tax_rate_percent; ?>%:
                    <span class="amount"><?php echo format_currency($invoice_tax_rate->invoice_tax_rate_amount); ?></span>
                <?php } } else { echo format_currency('0'); }?>
            </td>
            <td><span class="amount"><?php echo format_currency($invoice->invoice_total); ?></span></td>
            <td><span class="amount"><?php echo format_currency($invoice->invoice_paid); ?></span></td>
            <td><strong class="amount"><?php echo format_currency($invoice->invoice_balance); ?></strong></td>
>>>>>>> fe386101
        </tr>
        </tbody>
    </table>
</div><|MERGE_RESOLUTION|>--- conflicted
+++ resolved
@@ -34,7 +34,7 @@
 
             <td class="td-amount">
                 <input type="text" class="input-xs form-control"
-                       name="item_quantity"  value=""></td>
+                       name="item_quantity" value=""></td>
 
             <td class="td-amount">
                 <input type="text" class="input-xs form-control"
@@ -44,7 +44,8 @@
                 <select name="item_tax_rate_id" class="input-xs form-control">
                     <option value="0"><?php echo lang('none'); ?></option>
                     <?php foreach ($tax_rates as $tax_rate) { ?>
-                        <option value="<?php echo $tax_rate->tax_rate_id; ?>"<?php if ($tax_rate->tax_rate_id == $this->mdl_settings->setting('default_item_tax_rate')) { ?>selected="selected"<?php } ?>><?php echo $tax_rate->tax_rate_percent . '% - ' . $tax_rate->tax_rate_name; ?></option>
+                        <option value="<?php echo $tax_rate->tax_rate_id; ?>"
+                                <?php if ($tax_rate->tax_rate_id == $this->mdl_settings->setting('default_item_tax_rate')) { ?>selected="selected"<?php } ?>><?php echo $tax_rate->tax_rate_percent . '% - ' . $tax_rate->tax_rate_name; ?></option>
                     <?php } ?>
                 </select>
             </td>
@@ -64,7 +65,8 @@
                 </td>
 
                 <td class="td-textarea">
-                    <textarea name="item_description" class="form-control"><?php echo $item->item_description; ?></textarea>
+                    <textarea name="item_description"
+                              class="form-control"><?php echo $item->item_description; ?></textarea>
                 </td>
 
                 <td class="td-amount">
@@ -81,27 +83,12 @@
                     <select name="item_tax_rate_id" name="item_tax_rate_id" class="form-control input-sm">
                         <option value="0"><?php echo lang('none'); ?></option>
                         <?php foreach ($tax_rates as $tax_rate) { ?>
-                            <option value="<?php echo $tax_rate->tax_rate_id; ?>" <?php if ($item->item_tax_rate_id == $tax_rate->tax_rate_id) { ?>selected="selected"<?php } ?>><?php echo $tax_rate->tax_rate_percent . '% - ' . $tax_rate->tax_rate_name; ?></option>
+                            <option value="<?php echo $tax_rate->tax_rate_id; ?>"
+                                    <?php if ($item->item_tax_rate_id == $tax_rate->tax_rate_id) { ?>selected="selected"<?php } ?>><?php echo $tax_rate->tax_rate_percent . '% - ' . $tax_rate->tax_rate_name; ?></option>
                         <?php } ?>
                     </select>
                 </td>
 
-<<<<<<< HEAD
-                <td>
-                <span name="subtotal">
-                    <?php echo format_currency($item->item_subtotal * $invoice->invoice_sign); ?>
-                </span>
-                </td>
-                <td>
-                <span name="item_tax_total">
-                    <?php echo format_currency($item->item_tax_total * $invoice->invoice_sign); ?>
-                </span>
-                </td>
-                <td>
-                <span name="item_total">
-                    <?php echo format_currency($item->item_total * $invoice->invoice_sign); ?>
-                </span>
-=======
                 <td class="td-amount">
                     <span name="subtotal">
                         <?php echo format_currency($item->item_subtotal); ?>
@@ -116,10 +103,10 @@
                     <span name="item_total">
                         <?php echo format_currency($item->item_total); ?>
                     </span>
->>>>>>> fe386101
                 </td>
                 <td class="td-icon">
-                    <a href="<?php echo site_url('invoices/delete_item/' . $invoice->invoice_id . '/' . $item->item_id); ?>" title="<?php echo lang('delete'); ?>">
+                    <a href="<?php echo site_url('invoices/delete_item/' . $invoice->invoice_id . '/' . $item->item_id); ?>"
+                       title="<?php echo lang('delete'); ?>">
                         <i class="fa fa-trash-o no-margin text-danger"></i>
                     </a>
                 </td>
@@ -144,32 +131,46 @@
         </thead>
         <tbody>
         <tr>
-<<<<<<< HEAD
-            <td><?php echo format_currency($invoice->invoice_item_subtotal * $invoice->invoice_sign); ?></td>
-            <td><?php echo format_currency($invoice->invoice_item_tax_total * $invoice->invoice_sign); ?></td>
             <td>
-                <?php if ($invoice_tax_rates) { foreach ($invoice_tax_rates as $invoice_tax_rate) { ?>
-                    <strong><?php echo anchor('invoices/delete_invoice_tax/' . $invoice->invoice_id . '/' . $invoice_tax_rate->invoice_tax_rate_id, lang('remove')) . ' ' . $invoice_tax_rate->invoice_tax_rate_name . ' ' . $invoice_tax_rate->invoice_tax_rate_percent; ?>%:</strong>
-                    <?php echo format_currency($invoice_tax_rate->invoice_tax_rate_amount * $invoice->invoice_sign); ?><br>
-                <?php } } else { echo format_currency('0'); }?>
+                <span class="amount">
+                    <?php echo format_currency($invoice->invoice_item_subtotal * $invoice->invoice_sign); ?>
+                </span>
             </td>
-            <td><?php echo format_currency($invoice->invoice_total * $invoice->invoice_sign); ?></td>
-            <td><?php echo format_currency($invoice->invoice_paid * $invoice->invoice_sign); ?></td>
-            <td><strong><?php echo format_currency($invoice->invoice_balance * $invoice->invoice_sign); ?></strong></td>
-=======
-            <td><span class="amount"><?php echo format_currency($invoice->invoice_item_subtotal); ?></span></td>
-            <td><span class="amount"><?php echo format_currency($invoice->invoice_item_tax_total); ?></span></td>
             <td>
-                <?php if ($invoice_tax_rates) { foreach ($invoice_tax_rates as $invoice_tax_rate) { ?>
-                    <?php echo anchor('invoices/delete_invoice_tax/' . $invoice->invoice_id . '/' . $invoice_tax_rate->invoice_tax_rate_id, '<i class="fa fa-trash-o"></i>');
+                <span class="amount">
+                    <?php echo format_currency($invoice->invoice_item_tax_total * $invoice->invoice_sign); ?>
+                </span>
+            </td>
+            <td>
+                <?php
+                if ($invoice_tax_rates) {
+                    foreach ($invoice_tax_rates as $invoice_tax_rate) {
+                        echo anchor('invoices/delete_invoice_tax/' . $invoice->invoice_id . '/' . $invoice_tax_rate->invoice_tax_rate_id, '<i class="fa fa-trash-o"></i>');
                         echo ' ' . $invoice_tax_rate->invoice_tax_rate_name . ' ' . $invoice_tax_rate->invoice_tax_rate_percent; ?>%:
-                    <span class="amount"><?php echo format_currency($invoice_tax_rate->invoice_tax_rate_amount); ?></span>
-                <?php } } else { echo format_currency('0'); }?>
+                        <span class="amount">
+                            <?php echo format_currency($invoice_tax_rate->invoice_tax_rate_amount * $invoice->invoice_sign); ?>
+                        </span>
+                    <?php
+                    }
+                } else {
+                    echo format_currency('0');
+                } ?>
             </td>
-            <td><span class="amount"><?php echo format_currency($invoice->invoice_total); ?></span></td>
-            <td><span class="amount"><?php echo format_currency($invoice->invoice_paid); ?></span></td>
-            <td><strong class="amount"><?php echo format_currency($invoice->invoice_balance); ?></strong></td>
->>>>>>> fe386101
+            <td>
+                <span class="amount">
+                    <?php echo format_currency($invoice->invoice_total * $invoice->invoice_sign); ?>
+                </span>
+            </td>
+            <td>
+                <span class="amount">
+                    <?php echo format_currency($invoice->invoice_paid * $invoice->invoice_sign); ?>
+                </span>
+            </td>
+            <td>
+                <strong class="amount">
+                    <?php echo format_currency($invoice->invoice_balance * $invoice->invoice_sign); ?>
+                </strong>
+            </td>
         </tr>
         </tbody>
     </table>
