<?php
  $cv = $this->controller->view_data["custom_values"];
?>

<script>
    function getIcon(fullname){
      var fileFormat = fullname.match(/\.([A-z0-9]{1,5})$/);
      if(fileFormat){
        fileFormat = fileFormat[1];
      }
      else{
        fileFormat = "";
      }

      var fileIcon = "default";

      switch(fileFormat){
        case "pdf":
          fileIcon = "file-pdf";
        break;

        case "mp3":
        case "wav":
        case "ogg":
          fileIcon = "file-audio";
        break;

        case "doc":
        case "docx":
        case "odt":
          fileIcon = "file-document";
        break;

        case "xls":
        case "xlsx":
        case "ods":
          fileIcon = "file-spreadsheet";
        break;

        case "ppt":
        case "pptx":
        case "odp":
          fileIcon = "file-presentation";
        break;
      }
      return fileIcon;
    }
    $(function () {
        $('.item-task-id').each(function () {
            // Disable client chaning if at least one item already has a task id assigned
            if ($(this).val().length > 0) {
                $('#invoice_change_client').hide();
                return false;
            }
        });

        $('.btn_add_product').click(function () {
            $('#modal-placeholder').load(
                "<?php echo site_url('products/ajax/modal_product_lookups'); ?>/" + Math.floor(Math.random() * 1000)
            );
        });

        $('.btn_add_task').click(function () {
            $('#modal-placeholder').load("<?php echo site_url('tasks/ajax/modal_task_lookups/' . $invoice_id); ?>/" + Math.floor(Math.random() * 1000));
        });

        $('.btn_add_row').click(function () {
            $('#new_row').clone().appendTo('#item_table').removeAttr('id').addClass('item').show();
        });

        <?php if (!$items) { ?>
        $('#new_row').clone().appendTo('#item_table').removeAttr('id').addClass('item').show();
        <?php } ?>

        $('#btn_create_recurring').click(function () {
            $('#modal-placeholder').load(
                "<?php echo site_url('invoices/ajax/modal_create_recurring'); ?>",
                {
                    invoice_id: <?php echo $invoice_id; ?>
                }
            );
        });

        $('#invoice_change_client').click(function () {
            $('#modal-placeholder').load("<?php echo site_url('invoices/ajax/modal_change_client'); ?>", {
                invoice_id: <?php echo $invoice_id; ?>,
                client_id: "<?php echo $this->db->escape_str($invoice->client_id); ?>"
            });
        });

        $('#btn_save_invoice').click(function () {
            var items = [];
            var item_order = 1;
            $('table tbody.item').each(function () {
                var row = {};
                $(this).find('input,select,textarea').each(function () {
                    if ($(this).is(':checkbox')) {
                        row[$(this).attr('name')] = $(this).is(':checked');
                    } else {
                        row[$(this).attr('name')] = $(this).val();
                    }
                });
                row['item_order'] = item_order;
                item_order++;
                items.push(row);
            });
            $.post("<?php echo site_url('invoices/ajax/save'); ?>", {
                    _ip_csrf: csrf(),
                    invoice_id: <?php echo $invoice_id; ?>,
                    invoice_number: $('#invoice_number').val(),
                    invoice_date_created: $('#invoice_date_created').val(),
                    invoice_date_due: $('#invoice_date_due').val(),
                    invoice_status_id: $('#invoice_status_id').val(),
                    invoice_password: $('#invoice_password').val(),
                    items: JSON.stringify(items),
                    invoice_discount_amount: $('#invoice_discount_amount').val(),
                    invoice_discount_percent: $('#invoice_discount_percent').val(),
                    invoice_terms: $('#invoice_terms').val(),
                    custom: $('input[name^=custom],select[name^=custom]').serializeArray(),
                    payment_method: $('#payment_method').val()
                },
                function (data) {
                    <?php echo(IP_DEBUG ? 'console.log(data);' : ''); ?>
                    var response = JSON.parse(data);
                    if (response.success == '1') {
                        window.location = "<?php echo site_url('invoices/view'); ?>/" + <?php echo $invoice_id; ?>;
                    } else {
                        $('#fullpage-loader').hide();
                        $('.control-group').removeClass('has-error');
                        $('div.alert[class*="alert-"]').remove();
                        var resp_errors = response.validation_errors,
                            all_resp_errors = '';
                        for (var key in resp_errors) {
                            $('#' + key).parent().addClass('has-error');
                            all_resp_errors += resp_errors[key];
                        }
                        $('#invoice_form').prepend('<div class="alert alert-danger">' + all_resp_errors + '</div>');
                    }
                });
        });

        $('#btn_generate_pdf').click(function () {
            window.open('<?php echo site_url('invoices/generate_pdf/' . $invoice_id); ?>', '_blank');
        });

        <?php if ($invoice->is_read_only != 1): ?>
        var fixHelper = function (e, tr) {
            var $originals = tr.children();
            var $helper = tr.clone();
            $helper.children().each(function (index) {
                $(this).width($originals.eq(index).width())
            });
            return $helper;
        };

        $("#item_table").sortable({
            items: 'tbody',
            helper: fixHelper
        });

        $(document).ready(function () {
            if ($('#invoice_discount_percent').val().length > 0) {
                $('#invoice_discount_amount').prop('disabled', true);
            }
            if ($('#invoice_discount_amount').val().length > 0) {
                $('#invoice_discount_percent').prop('disabled', true);
            }
        });
        $('#invoice_discount_amount').keyup(function () {
            if (this.value.length > 0) {
                $('#invoice_discount_percent').prop('disabled', true);
            } else {
                $('#invoice_discount_percent').prop('disabled', false);
            }
        });
        $('#invoice_discount_percent').keyup(function () {
            if (this.value.length > 0) {
                $('#invoice_discount_amount').prop('disabled', true);
            } else {
                $('#invoice_discount_amount').prop('disabled', false);
            }
        });
        <?php endif; ?>

    });
</script>

<?php
echo $modal_delete_invoice;
echo $modal_add_invoice_tax;
if ($this->config->item('disable_read_only') == true) {
    $invoice->is_read_only = 0;
}
?>

<div id="headerbar">
    <h1 class="headerbar-title">
        <?php
        echo trans('invoice') . ' ';
        echo($invoice->invoice_number ? '#' . $invoice->invoice_number : $invoice->invoice_id);
        ?>
    </h1>

    <div class="headerbar-item pull-right <?php if ($invoice->is_read_only != 1 || $invoice->invoice_status_id != 4) { ?>btn-group<?php } ?>">

        <div class="options btn-group btn-group-sm">
            <a class="btn btn-sm btn-default dropdown-toggle"
               data-toggle="dropdown" href="#">
                <i class="fa fa-caret-down no-margin"></i> <?php echo trans('options'); ?>
            </a>
            <ul class="dropdown-menu">
                <?php if ($invoice->is_read_only != 1) { ?>
                    <li>
                        <a href="#add-invoice-tax" data-toggle="modal">
                            <i class="fa fa-plus fa-margin"></i> <?php echo trans('add_invoice_tax'); ?>
                        </a>
                    </li>
                <?php } ?>
                <li>
                    <a href="#" id="btn_create_credit" data-invoice-id="<?php echo $invoice_id; ?>">
                        <i class="fa fa-minus fa-margin"></i> <?php echo trans('create_credit_invoice'); ?>
                    </a>
                </li>
                <li>
                    <a href="#" class="invoice-add-payment"
                       data-invoice-id="<?php echo $invoice_id; ?>"
                       data-invoice-balance="<?php echo $invoice->invoice_balance; ?>"
                       data-invoice-payment-method="<?php echo $invoice->payment_method; ?>">
                        <i class="fa fa-credit-card fa-margin"></i>
                        <?php echo trans('enter_payment'); ?>
                    </a>
                </li>
                <li>
                    <a href="#" id="btn_generate_pdf"
                       data-invoice-id="<?php echo $invoice_id; ?>">
                        <i class="fa fa-print fa-margin"></i>
                        <?php echo trans('download_pdf'); ?>
                    </a>
                </li>
<<<<<<< HEAD
=======
                <?php if (get_setting('sumex')) : ?>
                    <li>
                        <a href="#" id="btn_sumex" data-invoice-id="<?php echo $invoice_id; ?>">
                            <i class="fa fa-user-md fa-margin"></i>
                            <?php echo trans('generate_sumex'); ?>
                        </a>
                    </li>
                <?php endif; ?>
>>>>>>> 6b98f6d9
                <li>
                    <a href="<?php echo site_url('mailer/invoice/' . $invoice->invoice_id); ?>">
                        <i class="fa fa-send fa-margin"></i>
                        <?php echo trans('send_email'); ?>
                    </a>
                </li>
                <li class="divider"></li>
                <li>
                    <a href="#" id="btn_create_recurring"
                       data-invoice-id="<?php echo $invoice_id; ?>">
                        <i class="fa fa-repeat fa-margin"></i>
                        <?php echo trans('create_recurring'); ?>
                    </a>
                </li>
                <li>
                    <a href="#" id="btn_copy_invoice"
                       data-invoice-id="<?php echo $invoice_id; ?>">
                        <i class="fa fa-copy fa-margin"></i>
                        <?php echo trans('copy_invoice'); ?>
                    </a>
                </li>
                <?php if ($invoice->invoice_status_id == 1 || ($this->config->item('enable_invoice_deletion') === true && $invoice->is_read_only != 1)) { ?>
                    <li>
                        <a href="#delete-invoice" data-toggle="modal">
                            <i class="fa fa-trash-o fa-margin"></i>
                            <?php echo trans('delete'); ?>
                        </a>
                    </li>
                <?php } ?>
            </ul>
        </div>

        <?php if ($invoice->is_read_only != 1 || $invoice->invoice_status_id != 4) { ?>
            <a href="#" class="btn btn-sm btn-success ajax-loader" id="btn_save_invoice">
                <i class="fa fa-check"></i> <?php echo trans('save'); ?>
            </a>
        <?php } ?>
    </div>

    <div class="headerbar-item invoice-labels pull-right">
        <?php if ($invoice->invoice_is_recurring) { ?>
            <span class="label label-info"><?php echo trans('recurring'); ?></span>
        <?php } ?>
        <?php if ($invoice->is_read_only == 1) { ?>
            <span class="label label-danger">
                <i class="fa fa-read-only"></i> <?php echo trans('read_only'); ?>
            </span>
        <?php } ?>
    </div>

</div>

<div id="content">
    <?php echo $this->layout->load_view('layout/alerts'); ?>
    <form id="invoice_form">
        <div class="invoice">
            <div class="cf row">
                <div class="col-xs-12 col-md-5">
                    <div class="pull-left">
                        <h2>
                            <a href="<?php echo site_url('clients/view/' . $invoice->client_id); ?>"><?php echo format_client($invoice) ?></a>
                            <?php if ($invoice->invoice_status_id == 1 && !$invoice->creditinvoice_parent_id) { ?>
                                <span id="invoice_change_client" class="fa fa-edit cursor-pointer small"
                                      data-toggle="tooltip" data-placement="bottom"
                                      title="<?php echo trans('change_client'); ?>"></span>
                            <?php } ?>
                        </h2><br>
                        <span>
                            <?php echo ($invoice->client_address_1) ? $invoice->client_address_1 . '<br>' : ''; ?>
                            <?php echo ($invoice->client_address_2) ? $invoice->client_address_2 . '<br>' : ''; ?>
                            <?php echo ($invoice->client_city) ? $invoice->client_city : ''; ?>
                            <?php echo ($invoice->client_state) ? $invoice->client_state : ''; ?>
                            <?php echo ($invoice->client_zip) ? $invoice->client_zip : ''; ?>
                            <?php echo ($invoice->client_country) ? '<br>' . $invoice->client_country : ''; ?>
                        </span>
                        <br><br>
                        <?php if ($invoice->client_phone): ?>
                            <span>
                              <strong><?php echo trans('phone'); ?>:</strong>
                                <?php echo $invoice->client_phone; ?>
                            </span>
                            <br>
                        <?php endif; ?>
                        <?php if ($invoice->client_email): ?>
                            <span>
                              <strong><?php echo trans('email'); ?>:</strong>
                                <?php echo $invoice->client_email; ?>
                            </span>
                        <?php endif; ?>

                    </div>
                </div>

                <div class="col-xs-12 col-md-7">

                    <div class="details-box">
                        <div class=" row">

                            <?php if ($invoice->invoice_sign == -1) { ?>
                                <div class="col-xs-12">
                                    <div class="alert alert-warning small">
                                        <i class="fa fa-credit-invoice"></i>&nbsp;
                                        <?php
                                        echo trans('credit_invoice_for_invoice') . ' ';
                                        $parent_invoice_number = $this->mdl_invoices->get_parent_invoice_number($invoice->creditinvoice_parent_id);
                                        echo anchor('/invoices/view/' . $invoice->creditinvoice_parent_id, $parent_invoice_number);
                                        ?>
                                    </div>
                                </div>
                            <?php } ?>

                            <div class="col-xs-12 col-sm-6">

                                <div class="invoice-properties">
                                    <label><?php echo trans('invoice'); ?> #</label>
                                    <input type="text" id="invoice_number" class="form-control input-sm"
                                        <?php if ($invoice->invoice_number) : ?>
                                            value="<?php echo $invoice->invoice_number; ?>"
                                        <?php else : ?>
                                            placeholder="<?php echo trans('not_set'); ?>"
                                        <?php endif; ?>
                                        <?php if ($invoice->is_read_only == 1) {
                                            echo 'disabled="disabled"';
                                        } ?>>
                                </div>

                                <div class="invoice-properties has-feedback">
                                    <label><?php echo trans('date'); ?></label>

                                    <div class="input-group">
                                        <input name="invoice_date_created" id="invoice_date_created"
                                               class="form-control input-sm datepicker"
                                               value="<?php echo date_from_mysql($invoice->invoice_date_created); ?>"
                                            <?php if ($invoice->is_read_only == 1) {
                                                echo 'disabled="disabled"';
                                            } ?>>
                                        <span class="input-group-addon">
                                        <i class="fa fa-calendar fa-fw"></i>
                                    </span>
                                    </div>
                                </div>

                                <div class="invoice-properties has-feedback">
                                    <label><?php echo trans('due_date'); ?></label>

                                    <div class="input-group">
                                        <input name="invoice_date_due" id="invoice_date_due"
                                               class="form-control input-sm datepicker"
                                               value="<?php echo date_from_mysql($invoice->invoice_date_due); ?>"
                                            <?php if ($invoice->is_read_only == 1) {
                                                echo 'disabled="disabled"';
                                            } ?>>
                                        <span class="input-group-addon">
		                                    <i class="fa fa-calendar fa-fw"></i>
		                                </span>
                                    </div>
                                </div>

                                <!-- Custom fields -->
                                <?php foreach ($custom_fields as $custom_field): ?>
                                    <?php if($custom_field->custom_field_location != 1){ continue; } ?>
                                    <?php print_field($this->mdl_invoices, $custom_field, $cv); ?>
                                <?php endforeach; ?>

                            </div>

                            <div class="col-xs-12 col-sm-6">

                                <div class="invoice-properties">
                                    <label>
                                        <?php echo trans('status');
                                        if ($invoice->is_read_only != 1 || $invoice->invoice_status_id != 4) {
                                            echo ' <span class="small">(' . trans('can_be_changed') . ')</span>';
                                        } ?>
                                    </label>
                                    <select name="invoice_status_id" id="invoice_status_id"
                                            class="form-control input-sm simple-select"
                                        <?php if ($invoice->is_read_only == 1 && $invoice->invoice_status_id == 4) {
                                            echo 'disabled="disabled"';
                                        } ?>>
                                        <?php foreach ($invoice_statuses as $key => $status) { ?>
                                            <option value="<?php echo $key; ?>"
                                                    <?php if ($key == $invoice->invoice_status_id) { ?>selected="selected"<?php } ?>>
                                                <?php echo $status['label']; ?>
                                            </option>
                                        <?php } ?>
                                    </select>
                                </div>

                                <div class="invoice-properties">
                                    <label><?php echo trans('payment_method'); ?></label>
                                    <select name="payment_method" id="payment_method"
                                            class="form-control input-sm simple-select"
                                        <?php if ($invoice->is_read_only == 1 && $invoice->invoice_status_id == 4) {
                                            echo 'disabled="disabled"';
                                        } ?>>
                                        <option value="0"><?php echo trans('select_payment_method'); ?></option>
                                        <?php foreach ($payment_methods as $payment_method) { ?>
                                            <option <?php if ($invoice->payment_method == $payment_method->payment_method_id) echo "selected" ?>
                                                    value="<?php echo $payment_method->payment_method_id; ?>">
                                                <?php echo $payment_method->payment_method_name; ?>
                                            </option>
                                        <?php } ?>
                                    </select>
                                </div>

                                <div class="invoice-properties">
                                    <label><?php echo trans('invoice_password'); ?></label>
                                    <input type="text" id="invoice_password" class="form-control input-sm"
                                           value="<?php echo $invoice->invoice_password; ?>"
                                        <?php if ($invoice->is_read_only == 1) {
                                            echo 'disabled="disabled"';
                                        } ?>>
                                </div>

                            </div>

                        </div>
                    </div>
                </div>

            </div>

            <?php $this->layout->load_view('invoices/partial_item_table'); ?>

            <hr/>

            <div class="row">
                <div class="col-xs-12 col-sm-4">

                    <label><?php echo trans('invoice_terms'); ?></label>
                    <textarea id="invoice_terms" name="invoice_terms" class="form-control" rows="3"
                        <?php if ($invoice->is_read_only == 1) {
                            echo 'disabled="disabled"';
                        } ?>
                    ><?php echo $invoice->invoice_terms; ?></textarea>

                </div>
                <div class="col-xs-12 col-sm-8">

                    <label class="control-label"><?php echo trans('attachments'); ?></label>
                    <br/>
                    <!-- The fileinput-button span is used to style the file input field as button -->
                    <span class="btn btn-default fileinput-button">
                        <i class="fa fa-plus"></i>
                        <span><?php echo trans('add_files'); ?></span>
                    </span>

                    <!-- dropzone -->
                    <div class="row">
                        <div id="actions" class="col-xs-12 col-sm-12">
                            <div class="col-lg-7"></div>
                            <div class="col-lg-5">
                                <!-- The global file processing state -->
                                <div class="fileupload-process">
                                    <div id="total-progress" class="progress progress-striped active" role="progressbar"
                                         aria-valuemin="0" aria-valuemax="100" aria-valuenow="0">
                                        <div class="progress-bar progress-bar-success" style="width:0%;"
                                             data-dz-uploadprogress></div>
                                    </div>
                                </div>
                            </div>

                            <div id="previews" class="table table-condensed table-striped files">
                                <div id="template" class="file-row">
                                    <!-- This is used as the file preview template -->
                                    <div>
                                        <span class="preview"><img data-dz-thumbnail/></span>
                                    </div>
                                    <div>
                                        <p class="name" data-dz-name></p>
                                        <strong class="error text-danger" data-dz-errormessage></strong>
                                    </div>
                                    <div>
                                        <p class="size" data-dz-size></p>

                                        <div class="progress progress-striped active" role="progressbar"
                                             aria-valuemin="0"
                                             aria-valuemax="100" aria-valuenow="0">
                                            <div class="progress-bar progress-bar-success" style="..."
                                                 data-dz-uploadprogress></div>
                                        </div>
                                    </div>
                                    <div class="pull-left btn-group">
                                        <button data-dz-download class="btn btn-sm btn-primary">
                                            <i class="fa fa-download"></i>
                                            <span><?php echo trans('download'); ?></span>
                                        </button>
                                        <?php if ($invoice->is_read_only != 1) { ?>
                                            <button data-dz-remove class="btn btn-danger btn-sm delete">
                                                <i class="fa fa-trash-o"></i>
                                                <span><?php echo trans('delete'); ?></span>
                                            </button>
                                        <?php } ?>
                                    </div>
                                </div>
                            </div>
                        </div>
                        <!-- stop dropzone -->
                    </div>
                </div>
            </div>

            <?php if ($custom_fields): ?>
                <div class="row">
                    <div class="col-xs-12">
                        <fieldset>
                            <legend><?php echo trans('custom_fields'); ?></legend>
                            <div class="col-xs-6">
                                <?php $i = 0; ?>
                                <?php foreach ($custom_fields as $custom_field): ?>
                                    <?php if($custom_field->custom_field_location != 0) { continue; } ?>
                                    <?php $i++; ?>
                                    <?php if ($i % 2 != 0): ?>
                                        <?php print_field($this->mdl_invoices, $custom_field, $cv); ?>
                                    <?php endif; ?>
                                <?php endforeach; ?>
                            </div>

                            <div class="col-xs-6">
                                <?php $i = 0; ?>
                                <?php foreach ($custom_fields as $custom_field): ?>
                                    <?php if($custom_field->custom_field_location != 0) { continue; } ?>
                                    <?php $i++; ?>
                                    <?php if ($i % 2 == 0): ?>
                                        <?php print_field($this->mdl_invoices, $custom_field, $cv); ?>
                                    <?php endif; ?>
                                <?php endforeach; ?>
                            </div>
                        </fieldset>
                    </div>
                </div>
            <?php endif; ?>


            <?php if ($invoice->invoice_status_id != 1) { ?>
                <p class="padded">
                    <?php echo trans('guest_url'); ?>:
                    <?php echo auto_link(site_url('guest/view/invoice/' . $invoice->invoice_url_key)); ?>
                </p>
            <?php } ?>

        </div>

    </form>

</div>
<script>
    // Get the template HTML and remove it from the document
    var previewNode = document.querySelector("#template");
    previewNode.id = "";
    var previewTemplate = previewNode.parentNode.innerHTML;
    previewNode.parentNode.removeChild(previewNode);

    var myDropzone = new Dropzone(document.body, { // Make the whole body a dropzone
        url: "<?php echo site_url('upload/upload_file/' . $invoice->client_id . '/' . $invoice->invoice_url_key) ?>",
        params: {
            _ip_csrf: csrf()
        },
        thumbnailWidth: 80,
        thumbnailHeight: 80,
        parallelUploads: 20,
        uploadMultiple: false,
        dictRemoveFileConfirmation: '<?php echo trans('delete_attachment_warning'); ?>',
        previewTemplate: previewTemplate,
        autoQueue: true, // Make sure the files aren't queued until manually added
        previewsContainer: "#previews", // Define the container to display the previews
        clickable: ".fileinput-button", // Define the element that should be used as click trigger to select files.
        init: function () {
            thisDropzone = this;
            $.getJSON("<?php echo site_url('upload/upload_file/' . $invoice->client_id . '/' . $invoice->invoice_url_key) ?>", function (data) {
                $.each(data, function (index, val) {
                    var mockFile = {fullname: val.fullname, size: val.size, name: val.name};

                    thisDropzone.options.addedfile.call(thisDropzone, mockFile);
                    createDownloadButton(mockFile, '<?php echo site_url('upload/get_file'); ?>/' + val.fullname);

                    if (val.fullname.match(/\.(jpg|jpeg|png|gif)$/)) {
                        thisDropzone.options.thumbnail.call(thisDropzone, mockFile,
                            '<?php echo site_url('upload/get_file'); ?>/' + val.fullname);
                    } else {
                        fileIcon = getIcon(val.fullname);

                        thisDropzone.options.thumbnail.call(thisDropzone, mockFile,
                            '<?php echo base_url('assets/core/img/file-icons/'); ?>'+ fileIcon + '.svg');
                    }

                    thisDropzone.emit("complete", mockFile);
                    thisDropzone.emit("success", mockFile);
                });
            });
        }
    });

    myDropzone.on("success", function (file, response) {
        <?php echo(IP_DEBUG ? 'console.log(response);' : ''); ?>
        if (typeof response !== 'undefined') {
            response = JSON.parse(response);
            if (response.success !== true) {
                alert(response.message);
            }
        }
    });

    myDropzone.on("addedfile", function (file) {
        var fileIcon = getIcon(file.name);
        myDropzone.emit("thumbnail", file,
          '<?php echo base_url('assets/core/img/file-icons/'); ?>'+ fileIcon + '.svg');
        createDownloadButton(file, '<?php echo site_url('upload/get_file/' . $invoice->invoice_url_key . '_') ?>' + file.name.replace(/\s+/g, '_'));
    });

    // Update the total progress bar
    myDropzone.on("totaluploadprogress", function (progress) {
        document.querySelector("#total-progress .progress-bar").style.width = progress + "%";
    });

    myDropzone.on("sending", function (file) {
        // Show the total progress bar when upload starts
        document.querySelector("#total-progress").style.opacity = "1";
    });

    // Hide the total progress bar when nothing's uploading anymore
    myDropzone.on("queuecomplete", function (progress) {
        document.querySelector("#total-progress").style.opacity = "0";
    });

    myDropzone.on("removedfile", function (file) {
        $.post({
            url: "<?php echo site_url('upload/delete_file/' . $invoice->invoice_url_key) ?>",
            data: {
                'name': file.name.replace(/\s+/g, '_'),
                _ip_csrf: csrf()
            }
        }, function (response) {
            <?php echo(IP_DEBUG ? 'console.log(response);' : ''); ?>
        });
    });

    function createDownloadButton(file, fileUrl) {
        var downloadButtonList = file.previewElement.querySelectorAll("[data-dz-download]");
        for (var $i = 0; $i < downloadButtonList.length; $i++) {
            downloadButtonList[$i].addEventListener("click", function (e) {
                e.preventDefault();
                e.stopPropagation();
                window.open(fileUrl);
                return false;
            });
        }
    }
</script><|MERGE_RESOLUTION|>--- conflicted
+++ resolved
@@ -237,17 +237,6 @@
                         <?php echo trans('download_pdf'); ?>
                     </a>
                 </li>
-<<<<<<< HEAD
-=======
-                <?php if (get_setting('sumex')) : ?>
-                    <li>
-                        <a href="#" id="btn_sumex" data-invoice-id="<?php echo $invoice_id; ?>">
-                            <i class="fa fa-user-md fa-margin"></i>
-                            <?php echo trans('generate_sumex'); ?>
-                        </a>
-                    </li>
-                <?php endif; ?>
->>>>>>> 6b98f6d9
                 <li>
                     <a href="<?php echo site_url('mailer/invoice/' . $invoice->invoice_id); ?>">
                         <i class="fa fa-send fa-margin"></i>
