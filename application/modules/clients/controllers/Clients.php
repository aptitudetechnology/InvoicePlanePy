--- conflicted
+++ resolved
@@ -50,17 +50,10 @@
 
         $this->layout->set(
             [
-<<<<<<< HEAD
                 'records'            => $clients,
                 'filter_display'     => true,
                 'filter_placeholder' => trans('filter_clients'),
                 'filter_method'      => 'filter_clients',
-=======
-                'records' => $clients,
-                'filter_display' => true,
-                'filter_placeholder' => trans('filter_clients'),
-                'filter_method' => 'filter_clients',
->>>>>>> 8683289e
             ]
         );
 
@@ -83,11 +76,7 @@
         // Set validation rule based on is_update
         if ($this->input->post('is_update') == 0 && $this->input->post('client_name') != '') {
             $check = $this->db->get_where('ip_clients', [
-<<<<<<< HEAD
                 'client_name'    => $this->input->post('client_name'),
-=======
-                'client_name' => $this->input->post('client_name'),
->>>>>>> 8683289e
                 'client_surname' => $this->input->post('client_surname'),
             ])->result();
 
@@ -115,13 +104,10 @@
                 $this->session->set_flashdata('alert_success', null);
                 redirect('clients/form/' . $id);
 
+
                 return;
             }
             redirect('clients/view/' . $id);
-<<<<<<< HEAD
-=======
-
->>>>>>> 8683289e
         }
 
         if ($id && ! $this->input->post('btn_submit')) {
@@ -184,19 +170,11 @@
 
         $this->layout->set(
             [
-<<<<<<< HEAD
                 'custom_fields'    => $custom_fields,
                 'custom_values'    => $custom_values,
                 'countries'        => get_country_list(trans('cldr')),
                 'selected_country' => $this->mdl_clients->form_value('client_country') ?: get_setting('default_country'),
                 'languages'        => get_available_languages(),
-=======
-                'custom_fields' => $custom_fields,
-                'custom_values' => $custom_values,
-                'countries' => get_country_list(trans('cldr')),
-                'selected_country' => $this->mdl_clients->form_value('client_country') ?: get_setting('default_country'),
-                'languages' => get_available_languages(),
->>>>>>> 8683289e
             ]
         );
 
@@ -237,7 +215,6 @@
 
         $this->layout->set(
             [
-<<<<<<< HEAD
                 'client'           => $client,
                 'client_notes'     => $this->mdl_client_notes->where('client_id', $client_id)->get()->result(),
                 'invoices'         => $this->mdl_invoices->result(),
@@ -247,16 +224,6 @@
                 'quote_statuses'   => $this->mdl_quotes->statuses(),
                 'invoice_statuses' => $this->mdl_invoices->statuses(),
                 'activeTab'        => $activeTab,
-=======
-                'client' => $client,
-                'client_notes' => $this->mdl_client_notes->where('client_id', $client_id)->get()->result(),
-                'invoices' => $this->mdl_invoices->by_client($client_id)->limit(20)->get()->result(),
-                'quotes' => $this->mdl_quotes->by_client($client_id)->limit(20)->get()->result(),
-                'payments' => $this->mdl_payments->by_client($client_id)->limit(20)->get()->result(),
-                'custom_fields' => $custom_fields,
-                'quote_statuses' => $this->mdl_quotes->statuses(),
-                'invoice_statuses' => $this->mdl_invoices->statuses(),
->>>>>>> 8683289e
             ]
         );
 
