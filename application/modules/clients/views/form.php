<script type="text/javascript">
    $(function() {
        $('#client_name').focus();
        $("#client_country").select2({allowClear: true});
    });
</script>

<form method="post" class="">

    <div class="headerbar">
        <h1><?php echo lang('client_form'); ?></h1>
        <?php $this->layout->load_view('layout/header_buttons'); ?>
    </div>

    <div class="content">

        <?php $this->layout->load_view('layout/alerts'); ?>

        <fieldset>
            <legend><?php echo lang('personal_information'); ?></legend>
            <div class="input-group">
              <span class="input-group-addon">
                <?php echo lang('active_client'); ?>: 
                <input id="client_active" name="client_active" type="checkbox" value="1"
                        <?php if ($this->mdl_clients->form_value('client_active') == 1
                            or !is_numeric($this->mdl_clients->form_value('client_active')))
                        { echo 'checked="checked"'; } ?>
                        >
              </span>
              <input id="client_name" name="client_name" type="text" class="form-control" placeholder="<?php echo lang('client_name"'); ?>"
                           value="<?php echo $this->mdl_clients->form_value('client_name'); ?>">
            </div>
        </fieldset>

        <div class="row">

            <div class="col-xs-12 col-sm-6">
                <fieldset>
                    <legend><?php echo lang('address'); ?></legend>

                    <div class="form-group">
                        <label><?php echo lang('street_address'); ?>: </label>
                        <div class="controls">
                            <input type="text" name="client_address_1" id="client_address_1" class="form-control"
                                   value="<?php echo $this->mdl_clients->form_value('client_address_1'); ?>">
                        </div>
                    </div>

                    <div class="form-group">
                        <label><?php echo lang('street_address_2'); ?>: </label>
                        <div class="controls">
                            <input type="text" name="client_address_2" id="client_address_2" class="form-control"
                                   value="<?php echo $this->mdl_clients->form_value('client_address_2'); ?>">
                        </div>
                    </div>

                    <div class="form-group">
                        <label><?php echo lang('city'); ?>: </label>
                        <div class="controls">
                            <input type="text" name="client_city" id="client_city" class="form-control"
                                   value="<?php echo $this->mdl_clients->form_value('client_city'); ?>">
                        </div>
                    </div>

                    <div class="form-group">
                        <label><?php echo lang('state'); ?>: </label>
                        <div class="controls">
                            <input type="text" name="client_state" id="client_state" class="form-control"
                                   value="<?php echo $this->mdl_clients->form_value('client_state'); ?>">
                        </div>
                    </div>

                    <div class="form-group">
                        <label><?php echo lang('zip_code'); ?>: </label>
                        <div class="controls">
                            <input type="text" name="client_zip" id="client_zip" class="form-control"
                                   value="<?php echo $this->mdl_clients->form_value('client_zip'); ?>">
                        </div>
                    </div>

                    <div class="form-group">
                        <label><?php echo lang('country'); ?>: </label>
                        <div class="controls">
                            <select name="client_country" id="client_country" class="form-control">
                                <option></option>
                                <?php foreach ($countries as $cldr => $country) { ?>
<<<<<<< HEAD
                                    <option value="<?php echo $country; ?>" <?php if ($selected_country == $country) { ?>selected="selected"<?php } ?>><?php echo $country ?></option>
=======
                                    <option value="<?php echo $cldr; ?>" <?php if ($selected_country == $cldr) { ?>selected="selected"<?php } ?>><?php echo $country ?></option>
>>>>>>> ddeb0163
                                <?php } ?>
                            </select>
                        </div>
                    </div>
                </fieldset>
            </div>

            <div class="col-xs-12 col-sm-6">
                <fieldset>

                    <legend><?php echo lang('contact_information'); ?></legend>

                    <div class="form-group">
                        <label><?php echo lang('phone_number'); ?>: </label>
                        <div class="controls">
                            <input type="text" name="client_phone" id="client_phone" class="form-control"
                                   value="<?php echo $this->mdl_clients->form_value('client_phone'); ?>">
                        </div>
                    </div>

                    <div class="form-group">
                        <label><?php echo lang('fax_number'); ?>: </label>
                        <div class="controls">
                            <input type="text" name="client_fax" id="client_fax" class="form-control"
                                   value="<?php echo $this->mdl_clients->form_value('client_fax'); ?>">
                        </div>
                    </div>

                    <div class="form-group">
                        <label><?php echo lang('mobile_number'); ?>: </label>
                        <div class="controls">
                            <input type="text" name="client_mobile" id="client_mobile" class="form-control"
                                   value="<?php echo $this->mdl_clients->form_value('client_mobile'); ?>">
                        </div>
                    </div>

                    <div class="form-group">
                        <label><?php echo lang('email_address'); ?>: </label>
                        <div class="controls">
                            <input type="text" name="client_email" id="client_email" class="form-control"
                                   value="<?php echo $this->mdl_clients->form_value('client_email'); ?>">
                        </div>
                    </div>

                    <div class="form-group">
                        <label><?php echo lang('web_address'); ?>: </label>
                        <div class="controls">
                            <input type="text" name="client_web" id="client_web" class="form-control"
                                   value="<?php echo $this->mdl_clients->form_value('client_web'); ?>">
                        </div>
                    </div>

                </fieldset>
            </div>

            <div class="col-xs-12 col-sm-6">
                <fieldset>

                    <legend><?php echo lang('tax_information'); ?></legend>

                    <div class="form-group">
                        <label><?php echo lang('vat_id'); ?>: </label>
                        <div class="controls">
                            <input type="text" name="client_vat_id" id="client_vat_id" class="form-control"
                                   value="<?php echo $this->mdl_clients->form_value('client_vat_id'); ?>">
                        </div>
                    </div>

                    <div class="form-group">
                        <label><?php echo lang('tax_code'); ?>: </label>
                        <div class="controls">
                            <input type="text" name="client_tax_code" id="client_tax_code" class="form-control"
                                   value="<?php echo $this->mdl_clients->form_value('client_tax_code'); ?>">
                        </div>
                    </div>

                </fieldset>
            </div>

        </div>

        <?php if ($custom_fields) { ?>
        <div class="row">
            <div class="col-xs-12">
                <fieldset>
                    <legend><?php echo lang('custom_fields'); ?></legend>
                    <?php foreach ($custom_fields as $custom_field) { ?>
                        <div class="form-group">
                            <label><?php echo $custom_field->custom_field_label; ?>: </label>
                            <div class="controls">
                                <input type="text" class="form-control"
                                       name="custom[<?php echo $custom_field->custom_field_column; ?>]"
                                       id="<?php echo $custom_field->custom_field_column; ?>"
                                       value="<?php echo form_prep($this->mdl_clients->form_value('custom[' . $custom_field->custom_field_column . ']')); ?>">
                            </div>
                        </div>
                    <?php } ?>
                </fieldset>
            </div>
        </div>
        <?php } ?>
    </div>
</form><|MERGE_RESOLUTION|>--- conflicted
+++ resolved
@@ -84,11 +84,7 @@
                             <select name="client_country" id="client_country" class="form-control">
                                 <option></option>
                                 <?php foreach ($countries as $cldr => $country) { ?>
-<<<<<<< HEAD
-                                    <option value="<?php echo $country; ?>" <?php if ($selected_country == $country) { ?>selected="selected"<?php } ?>><?php echo $country ?></option>
-=======
                                     <option value="<?php echo $cldr; ?>" <?php if ($selected_country == $cldr) { ?>selected="selected"<?php } ?>><?php echo $country ?></option>
->>>>>>> ddeb0163
                                 <?php } ?>
                             </select>
                         </div>
