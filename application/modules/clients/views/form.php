<?php
$cv = $this->controller->view_data["custom_values"];
?>

<script type="text/javascript">
    $(function () {
        $("#client_country").select2({
            placeholder: "<?php echo trans('country'); ?>",
            allowClear: true
        });
    });
</script>

<form method="post">

    <input type="hidden" name="_ip_csrf" value="<?= $this->security->get_csrf_hash() ?>">

    <div id="headerbar">
        <h1 class="headerbar-title"><?php echo trans('client_form'); ?></h1>
        <?php $this->layout->load_view('layout/header_buttons'); ?>
    </div>

    <div id="content">

        <?php $this->layout->load_view('layout/alerts'); ?>

        <input class="hidden" name="is_update" type="hidden"
            <?php if ($this->mdl_clients->form_value('is_update')) {
                echo 'value="1"';
            } else {
                echo 'value="0"';
            } ?>
        >

        <fieldset>
            <legend>
                <?php echo trans('personal_information'); ?>
            </legend>

            <div class="row">
                <div class="col-xs-12 col-md-6">
                    <div class="input-group">
                    <span class="input-group-addon">
                        <?php echo trans('active_client'); ?>:
                        <input id="client_active" name="client_active" type="checkbox" value="1"
                            <?php if ($this->mdl_clients->form_value('client_active') == 1
                                or !is_numeric($this->mdl_clients->form_value('client_active'))
                            ) {
                                echo 'checked="checked"';
                            } ?>>
                    </span>
                        <input id="client_name" name="client_name" type="text" class="form-control"
                               placeholder="<?php echo trans('client_name'); ?>" required autofocus
                               value="<?php echo htmlspecialchars($this->mdl_clients->form_value('client_name')); ?>">
                        <input id="client_surname" name="client_surname" type="text" class="form-control"
                               placeholder="<?php echo trans('client_surname_optional'); ?>"
                               value="<?php echo htmlspecialchars($this->mdl_clients->form_value('client_surname')); ?>">
                    </div>

                </div>
                <div class="col-xs-12 col-md-6">

                    <div class="input-group">
                        <div class="input-group-addon">
                            <?php echo trans('language'); ?>
                        </div>
                        <select name="client_language" id="client_language" class="form-control simple-select">
                            <option value="system">
                                <?php echo trans('use_system_language') ?>
                            </option>
                            <?php foreach ($languages as $language) {
                                $client_lang = $this->mdl_clients->form_value('client_language');
                                ?>
                                <option value="<?php echo $language; ?>"
                                    <?php echo $client_lang == $language ? 'selected="selected"' : '' ?>>
                                    <?php echo ucfirst($language); ?>
                                </option>
                            <?php } ?>
                        </select>
                    </div>
                </div>
            </div>
        </fieldset>

        <div class="row">
            <div class="col-xs-12 col-sm-6">
                <fieldset>
                    <legend><?php echo trans('address'); ?></legend>

                    <div class="form-group">
                        <label><?php echo trans('street_address'); ?>: </label>

                        <div class="controls">
                            <input type="text" name="client_address_1" id="client_address_1" class="form-control"
                                   value="<?php echo htmlspecialchars($this->mdl_clients->form_value('client_address_1')); ?>">
                        </div>
                    </div>

                    <div class="form-group">
                        <label><?php echo trans('street_address_2'); ?>: </label>

                        <div class="controls">
                            <input type="text" name="client_address_2" id="client_address_2" class="form-control"
                                   value="<?php echo htmlspecialchars($this->mdl_clients->form_value('client_address_2')); ?>">
                        </div>
                    </div>

                    <div class="form-group">
                        <label><?php echo trans('city'); ?>: </label>

                        <div class="controls">
                            <input type="text" name="client_city" id="client_city" class="form-control"
                                   value="<?php echo htmlspecialchars($this->mdl_clients->form_value('client_city')); ?>">
                        </div>
                    </div>

                    <div class="form-group">
                        <label><?php echo trans('state'); ?>: </label>

                        <div class="controls">
                            <input type="text" name="client_state" id="client_state" class="form-control"
                                   value="<?php echo htmlspecialchars($this->mdl_clients->form_value('client_state')); ?>">
                        </div>
                    </div>

                    <div class="form-group">
                        <label><?php echo trans('zip_code'); ?>: </label>

                        <div class="controls">
                            <input type="text" name="client_zip" id="client_zip" class="form-control"
                                   value="<?php echo htmlspecialchars($this->mdl_clients->form_value('client_zip')); ?>">
                        </div>
                    </div>

                    <div class="form-group">
                        <label><?php echo trans('country'); ?>: </label>

                        <div class="controls">
                            <select name="client_country" id="client_country" class="form-control">
                                <option value=""><?php echo trans('none'); ?></option>
                                <?php foreach ($countries as $cldr => $country) { ?>
                                    <option value="<?php echo $cldr; ?>"
                                        <?php if ($selected_country == $cldr) {
                                            echo 'selected="selected"';
                                        } ?>
                                    ><?php echo $country ?></option>
                                <?php } ?>
                            </select>
                        </div>
                    </div>

                    <!-- Custom Fields -->
                    <?php foreach ($custom_fields as $custom_field): ?>
                        <?php if($custom_field->custom_field_location != 1){ continue; } ?>
                        <?php print_field($this->mdl_clients, $custom_field, $cv); ?>
                    <?php endforeach; ?>

                </fieldset>

<<<<<<< HEAD
                <fieldset>

                    <legend><?php echo trans('personal_information'); ?></legend>

                    <div class="form-group">
                        <label for="client_gender"><?php echo trans('gender'); ?>: </label>

                        <div class="controls">
                            <select name="client_gender" id="client_gender" class="form-control simple-select">
                                <?php
                                $genders = array(
                                    trans('gender_male'),
                                    trans('gender_female'),
                                    trans('gender_other'),
                                );
                                foreach ($genders as $key => $val) {
                                    echo '<option value="' . $key . '"' . ($key == $this->mdl_clients->form_value('client_gender') ? ' selected' : '') . '>' . $val . '</option>';
                                }
                                ?>
                            </select>
                        </div>
                    </div>

                    <div class="form-group">
                        <label><?php echo trans('birthdate'); ?>: </label>
                        <?php
                        $bdate = $this->mdl_clients->form_value('client_birthdate');
                        if ($bdate != "") {
                            $bdate = date_from_mysql($bdate);
                        }

                        ?>
                        <div class="controls">
                            <input type="text" name="client_birthdate" id="client_birthdate"
                                   class="form-control datepicker"
                                   value="<?php echo htmlspecialchars($bdate); ?>">
                        </div>
                    </div>

                    <?php if($this->mdl_settings->setting('sumex') == '1'): ?>

                    <div class="form-group">
                        <label><?php echo trans('sumex_ssn'); ?>: </label>
                        <?php $avs = $this->mdl_clients->form_value('client_avs'); ?>
                        <div class="controls">
                            <input type="text" name="client_avs" id="client_avs" class="form-control"
                                   value="<?php echo htmlspecialchars(format_avs($avs)); ?>">
                        </div>
                    </div>

                    <div class="form-group">
                        <label><?php echo trans('sumex_insurednumber'); ?>: </label>
                        <?php $insuredNumber = $this->mdl_clients->form_value('client_insurednumber'); ?>
                        <div class="controls">
                            <input type="text" name="client_insurednumber" id="client_insurednumber"
                                   class="form-control"
                                   value="<?php echo htmlentities($insuredNumber); ?>">
                        </div>
                    </div>

                    <div class="form-group">
                        <label><?php echo trans('sumex_veka'); ?>: </label>
                        <?php $veka = $this->mdl_clients->form_value('client_veka'); ?>
                        <div class="controls">
                            <input type="text" name="client_veka" id="client_veka" class="form-control"
                                   value="<?php echo htmlentities($veka); ?>">
                        </div>
                    </div>

                    <?php endif; ?>

                    <!-- Custom fields -->
                    <?php foreach ($custom_fields as $custom_field): ?>
                        <?php if($custom_field->custom_field_location != 3){ continue; } ?>
                        <?php print_field($this->mdl_clients, $custom_field, $cv); ?>
                    <?php endforeach; ?>
                </fieldset>
=======
>>>>>>> 91517652
            </div>
            <div class="col-xs-12 col-sm-6">

                <fieldset>
                    <legend><?php echo trans('contact_information'); ?></legend>

                    <div class="form-group">
                        <label><?php echo trans('phone_number'); ?>: </label>

                        <div class="controls">
                            <input type="text" name="client_phone" id="client_phone" class="form-control"
                                   value="<?php echo htmlspecialchars($this->mdl_clients->form_value('client_phone')); ?>">
                        </div>
                    </div>

                    <div class="form-group">
                        <label><?php echo trans('fax_number'); ?>: </label>

                        <div class="controls">
                            <input type="text" name="client_fax" id="client_fax" class="form-control"
                                   value="<?php echo htmlspecialchars($this->mdl_clients->form_value('client_fax')); ?>">
                        </div>
                    </div>

                    <div class="form-group">
                        <label><?php echo trans('mobile_number'); ?>: </label>

                        <div class="controls">
                            <input type="text" name="client_mobile" id="client_mobile" class="form-control"
                                   value="<?php echo htmlspecialchars($this->mdl_clients->form_value('client_mobile')); ?>">
                        </div>
                    </div>

                    <div class="form-group">
                        <label><?php echo trans('email_address'); ?>: </label>

                        <div class="controls">
                            <input type="text" name="client_email" id="client_email" class="form-control"
                                   value="<?php echo htmlspecialchars($this->mdl_clients->form_value('client_email')); ?>">
                        </div>
                    </div>

                    <div class="form-group">
                        <label><?php echo trans('web_address'); ?>: </label>

                        <div class="controls">
                            <input type="text" name="client_web" id="client_web" class="form-control"
                                   value="<?php echo htmlspecialchars($this->mdl_clients->form_value('client_web')); ?>">
                        </div>
                    </div>

                    <!-- Custom fields -->
                    <?php foreach ($custom_fields as $custom_field): ?>
                        <?php if($custom_field->custom_field_location != 2){ continue; } ?>
                        <?php print_field($this->mdl_clients, $custom_field, $cv); ?>
                    <?php endforeach; ?>
                </fieldset>

            </div>
        </div>

        <div class="row">
            <div class="col-xs-12 col-sm-6">

                <fieldset>

                    <legend><?php echo trans('personal_information'); ?></legend>

                    <div class="form-group">
                        <label for="client_gender"><?php echo trans('gender'); ?>: </label>

                        <div class="controls">
                            <select name="client_gender" id="client_gender" class="form-control simple-select">
                                <?php
                                $genders = array(
                                    trans('gender_male'),
                                    trans('gender_female'),
                                    trans('gender_other'),
                                );
                                foreach ($genders as $key => $val) { ?>
                                    <option value=" <?php echo $key; ?>" <?php check_select($key, $this->mdl_clients->form_value('client_gender')) ?>>
                                        <?php echo $val; ?>
                                    </option>
                                <?php } ?>
                            </select>
                        </div>
                    </div>

                    <div class="form-group has-feedback">
                        <label><?php echo trans('birthdate'); ?>: </label>
                        <?php
                        $bdate = $this->mdl_clients->form_value('client_birthdate');
                        if ($bdate != "0000-00-00") {
                            $bdate = date_from_mysql($bdate);
                        }
                        ?>
                        <div class="input-group">
                            <input type="text" name="client_birthdate" id="client_birthdate"
                                   class="form-control datepicker"
                                   value="<?php echo htmlspecialchars($bdate); ?>">
                            <span class="input-group-addon">
                                <i class="fa fa-calendar fa-fw"></i>
                            </span>
                        </div>
                    </div>

                    <div class="form-group">
                        <label><?php echo trans('sumex_ssn'); ?>: </label>
                        <?php $avs = $this->mdl_clients->form_value('client_avs'); ?>
                        <div class="controls">
                            <input type="text" name="client_avs" id="client_avs" class="form-control"
                                   value="<?php echo htmlspecialchars(format_avs($avs)); ?>">
                        </div>
                    </div>


                </fieldset>

            </div>
            <div class="col-xs-12 col-sm-6">

                <fieldset>
                    <legend><?php echo trans('tax_information'); ?></legend>

                    <div class="form-group">
                        <label><?php echo trans('vat_id'); ?>: </label>

                        <div class="controls">
                            <input type="text" name="client_vat_id" id="client_vat_id" class="form-control"
                                   value="<?php echo htmlspecialchars($this->mdl_clients->form_value('client_vat_id')); ?>">
                        </div>
                    </div>

                    <div class="form-group">
                        <label><?php echo trans('tax_code'); ?>: </label>

                        <div class="controls">
                            <input type="text" name="client_tax_code" id="client_tax_code" class="form-control"
                                   value="<?php echo htmlspecialchars($this->mdl_clients->form_value('client_tax_code')); ?>">
                        </div>
                    </div>

                    <!-- Custom fields -->
                    <?php foreach ($custom_fields as $custom_field): ?>
                        <?php if($custom_field->custom_field_location != 4){ continue; } ?>
                        <?php print_field($this->mdl_clients, $custom_field, $cv); ?>
                    <?php endforeach; ?>
                </fieldset>

            </div>
        </div>
<<<<<<< HEAD
        <?php if ($custom_fields): ?>
            <div class="row">
                <div class="col-xs-12">
                    <fieldset>
                        <legend><?php echo trans('custom_fields'); ?></legend>
                        <div class="col-xs-6">
                            <?php $i = 0; ?>
                            <?php foreach ($custom_fields as $custom_field): ?>
                                <?php if($custom_field->custom_field_location != 0){ continue; } ?>
                                <?php $i++; ?>
                                <?php if ($i % 2 != 0): ?>
                                    <?php print_field($this->mdl_clients, $custom_field, $cv); ?>
                                <?php endif; ?>
                            <?php endforeach; ?>
=======

        <div class="row">
            <div class="col-xs-12 col-sm-6">

                <fieldset>
                    <legend><?php echo trans('invoice_sumex'); ?></legend>

                    <div class="form-group">
                        <label><?php echo trans('sumex_insurednumber'); ?>: </label>
                        <?php $insuredNumber = $this->mdl_clients->form_value('client_insurednumber'); ?>
                        <div class="controls">
                            <input type="text" name="client_insurednumber" id="client_insurednumber"
                                   class="form-control"
                                   value="<?php echo htmlentities($insuredNumber); ?>">
>>>>>>> 91517652
                        </div>
                    </div>

<<<<<<< HEAD
                        <div class="col-xs-6">
                            <?php $i = 0; ?>
                            <?php foreach ($custom_fields as $custom_field): ?>
                                <?php if($custom_field->custom_field_location != 0){ continue; } ?>
                                <?php $i++; ?>
                                <?php if ($i % 2 == 0): ?>
                                    <?php print_field($this->mdl_clients, $custom_field, $cv); ?>
                                <?php endif; ?>
                            <?php endforeach; ?>
=======
                    <div class="form-group">
                        <label><?php echo trans('sumex_veka'); ?>: </label>
                        <?php $veka = $this->mdl_clients->form_value('client_veka'); ?>
                        <div class="controls">
                            <input type="text" name="client_veka" id="client_veka" class="form-control"
                                   value="<?php echo htmlentities($veka); ?>">
>>>>>>> 91517652
                        </div>
                    </div>

                </fieldset>

            </div>
        </div>

        <?php if ($custom_fields): ?>
            <fieldset>
                <legend><?php echo trans('custom_fields'); ?></legend>

                <div class="row">
                    <div class="col-xs-6">
                        <?php $i = 0; ?>
                        <?php foreach ($custom_fields as $custom_field): ?>
                            <?php $i++; ?>
                            <?php if ($i % 2 != 0): ?>
                                <?php print_field($this->mdl_clients, $custom_field, $cv); ?>
                            <?php endif; ?>
                        <?php endforeach; ?>
                    </div>

                    <div class="col-xs-6">
                        <?php $i = 0; ?>
                        <?php foreach ($custom_fields as $custom_field): ?>
                            <?php $i++; ?>
                            <?php if ($i % 2 == 0): ?>
                                <?php print_field($this->mdl_clients, $custom_field, $cv); ?>
                            <?php endif; ?>
                        <?php endforeach; ?>
                    </div>
                </div>

            </fieldset>
        <?php endif; ?>
    </div>
</form><|MERGE_RESOLUTION|>--- conflicted
+++ resolved
@@ -157,7 +157,6 @@
 
                 </fieldset>
 
-<<<<<<< HEAD
                 <fieldset>
 
                     <legend><?php echo trans('personal_information'); ?></legend>
@@ -235,8 +234,6 @@
                         <?php print_field($this->mdl_clients, $custom_field, $cv); ?>
                     <?php endforeach; ?>
                 </fieldset>
-=======
->>>>>>> 91517652
             </div>
             <div class="col-xs-12 col-sm-6">
 
@@ -388,7 +385,6 @@
 
             </div>
         </div>
-<<<<<<< HEAD
         <?php if ($custom_fields): ?>
             <div class="row">
                 <div class="col-xs-12">
@@ -403,26 +399,9 @@
                                     <?php print_field($this->mdl_clients, $custom_field, $cv); ?>
                                 <?php endif; ?>
                             <?php endforeach; ?>
-=======
-
-        <div class="row">
-            <div class="col-xs-12 col-sm-6">
-
-                <fieldset>
-                    <legend><?php echo trans('invoice_sumex'); ?></legend>
-
-                    <div class="form-group">
-                        <label><?php echo trans('sumex_insurednumber'); ?>: </label>
-                        <?php $insuredNumber = $this->mdl_clients->form_value('client_insurednumber'); ?>
-                        <div class="controls">
-                            <input type="text" name="client_insurednumber" id="client_insurednumber"
-                                   class="form-control"
-                                   value="<?php echo htmlentities($insuredNumber); ?>">
->>>>>>> 91517652
-                        </div>
-                    </div>
-
-<<<<<<< HEAD
+                        </div>
+                    </div>
+
                         <div class="col-xs-6">
                             <?php $i = 0; ?>
                             <?php foreach ($custom_fields as $custom_field): ?>
@@ -432,14 +411,6 @@
                                     <?php print_field($this->mdl_clients, $custom_field, $cv); ?>
                                 <?php endif; ?>
                             <?php endforeach; ?>
-=======
-                    <div class="form-group">
-                        <label><?php echo trans('sumex_veka'); ?>: </label>
-                        <?php $veka = $this->mdl_clients->form_value('client_veka'); ?>
-                        <div class="controls">
-                            <input type="text" name="client_veka" id="client_veka" class="form-control"
-                                   value="<?php echo htmlentities($veka); ?>">
->>>>>>> 91517652
                         </div>
                     </div>
 
