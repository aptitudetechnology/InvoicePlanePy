<?php

if (!defined('BASEPATH'))
    exit('No direct script access allowed');

/*
 * InvoicePlane
 * 
 * A free and open source web based invoicing system
 *
 * @package		InvoicePlane
 * @author		Kovah (www.kovah.de)
 * @copyright	Copyright (c) 2012 - 2014 InvoicePlane.com
 * @license		https://invoiceplane.com/license.txt
 * @link		https://invoiceplane.com
 * 
 */

class Mdl_Reports extends CI_Model
{
    public function sales_by_client($from_date = NULL, $to_date = NULL)
    {
        $this->db->select('client_name');

        if ($from_date and $to_date) {
            $from_date = date_to_mysql($from_date);
            $to_date = date_to_mysql($to_date);

            $this->db->select("(SELECT COUNT(*) FROM ip_invoices WHERE ip_invoices.client_id = ip_clients.client_id and invoice_date_created >= " . $this->db->escape($from_date) . " and invoice_date_created <= " . $this->db->escape($to_date) . ") AS invoice_count");
            $this->db->select("(SELECT SUM(invoice_item_subtotal) FROM ip_invoice_amounts WHERE ip_invoice_amounts.invoice_id IN (SELECT invoice_id FROM ip_invoices WHERE ip_invoices.client_id = ip_clients.client_id and invoice_date_created >= " . $this->db->escape($from_date) . " and invoice_date_created <= " . $this->db->escape($to_date) . ")) AS sales");
            $this->db->select("(SELECT SUM(invoice_total) FROM ip_invoice_amounts WHERE ip_invoice_amounts.invoice_id IN (SELECT invoice_id FROM ip_invoices WHERE ip_invoices.client_id = ip_clients.client_id and invoice_date_created >= " . $this->db->escape($from_date) . " and invoice_date_created <= " . $this->db->escape($to_date) . ")) AS sales_with_tax");
            $this->db->where('client_id IN (SELECT client_id FROM ip_invoices WHERE invoice_date_created >=' . $this->db->escape($from_date) . ' and invoice_date_created <= ' . $this->db->escape($to_date) . ')');
        } else {
            $this->db->select('(SELECT COUNT(*) FROM ip_invoices WHERE ip_invoices.client_id = ip_clients.client_id) AS invoice_count');
            $this->db->select('(SELECT SUM(invoice_item_subtotal) FROM ip_invoice_amounts WHERE ip_invoice_amounts.invoice_id IN (SELECT invoice_id FROM ip_invoices WHERE ip_invoices.client_id = ip_clients.client_id)) AS sales');
            $this->db->select('(SELECT SUM(invoice_total) FROM ip_invoice_amounts WHERE ip_invoice_amounts.invoice_id IN (SELECT invoice_id FROM ip_invoices WHERE ip_invoices.client_id = ip_clients.client_id)) AS sales_with_tax');
            $this->db->where('client_id IN (SELECT client_id FROM ip_invoices)');
        }

        $this->db->order_by('client_name');

        return $this->db->get('ip_clients')->result();
    }

    public function payment_history($from_date = NULL, $to_date = NULL)
    {
        $this->load->model('payments/mdl_payments');

        if ($from_date and $to_date) {
            $from_date = date_to_mysql($from_date);
            $to_date = date_to_mysql($to_date);

            $this->mdl_payments->where('payment_date >=', $from_date);
            $this->mdl_payments->where('payment_date <=', $to_date);
        }

        return $this->mdl_payments->get()->result();
    }

    public function invoice_aging()
    {
        $this->db->select('client_name');
        $this->db->select('(SELECT SUM(invoice_balance) FROM ip_invoice_amounts WHERE invoice_id IN (SELECT invoice_id FROM ip_invoices WHERE ip_invoices.client_id = ip_clients.client_id AND invoice_date_due <= DATE_SUB(NOW(),INTERVAL 1 DAY) AND invoice_date_due >= DATE_SUB(NOW(), INTERVAL 15 DAY))) AS range_1', FALSE);
        $this->db->select('(SELECT SUM(invoice_balance) FROM ip_invoice_amounts WHERE invoice_id IN (SELECT invoice_id FROM ip_invoices WHERE ip_invoices.client_id = ip_clients.client_id AND invoice_date_due <= DATE_SUB(NOW(),INTERVAL 16 DAY) AND invoice_date_due >= DATE_SUB(NOW(), INTERVAL 30 DAY))) AS range_2', FALSE);
        $this->db->select('(SELECT SUM(invoice_balance) FROM ip_invoice_amounts WHERE invoice_id IN (SELECT invoice_id FROM ip_invoices WHERE ip_invoices.client_id = ip_clients.client_id AND invoice_date_due <= DATE_SUB(NOW(),INTERVAL 31 DAY))) AS range_3', FALSE);
        $this->db->select('(SELECT SUM(invoice_balance) FROM ip_invoice_amounts WHERE invoice_id IN (SELECT invoice_id FROM ip_invoices WHERE ip_invoices.client_id = ip_clients.client_id AND invoice_date_due <= DATE_SUB(NOW(), INTERVAL 1 DAY))) AS total_balance', FALSE);
        $this->db->having('range_1 >', 0);
        $this->db->or_having('range_2 >', 0);
        $this->db->or_having('range_3 >', 0);
        $this->db->or_having('total_balance >', 0);

<<<<<<< HEAD
   public function sales_by_year($from_date = NULL, $to_date = NULL, $minQuantity = NULL, $maxQuantity = NULL, $taxChecked = False){
	
		if ($minQuantity=="") $minQuantity=0;
	
		if ($from_date=="") $from_date=date("Y-m-d");
		else $from_date = date_to_mysql($from_date);
	
		if ($to_date=="") $to_date=date("Y-m-d");
		else $to_date = date_to_mysql($to_date);
	
		$from_date_year=intval(substr($from_date, 0, 4));
		$to_date_year=intval(substr($to_date, 0, 4));
	
		if($taxChecked == FALSE){
	
			if($maxQuantity){
					
				$this->db->select('client_id');
				$this->db->select('client_vat_id AS VAT_ID');
				$this->db->select('client_name as Name');
				$this->db->select('(SELECT SUM(amounts.invoice_item_subtotal) FROM ip_invoice_amounts amounts WHERE amounts.invoice_id IN (SELECT inv.invoice_id FROM ip_invoices inv WHERE inv.client_id=ip_clients.client_id AND ' . $this->db->escape($from_date) . '<= inv.invoice_date_created AND ' . $this->db->escape($to_date) . '>= inv.invoice_date_created)) AS total_payment', FALSE);
	
				for ($index=$from_date_year;$index<=$to_date_year;$index++){
					$this->db->select('(SELECT SUM(invoice_item_subtotal) FROM ip_invoice_amounts WHERE invoice_id IN (select invoice_id FROM ip_invoices inv where inv.client_id=ip_clients.client_id AND ' . $this->db->escape($from_date) . '<= inv.invoice_date_created AND ' . $this->db->escape($to_date) . '>= inv.invoice_date_created AND (inv.invoice_date_created LIKE \'%'.$index.'-01-%\' OR inv.invoice_date_created LIKE \'%'.$index.'-02-%\' OR inv.invoice_date_created LIKE \'%'.$index.'-03-%\'))) AS payment_t1_'.$index.'', FALSE);
					$this->db->select('(SELECT SUM(invoice_item_subtotal) FROM ip_invoice_amounts WHERE invoice_id IN (select invoice_id FROM ip_invoices inv where inv.client_id=ip_clients.client_id AND ' . $this->db->escape($from_date) . '<= inv.invoice_date_created AND ' . $this->db->escape($to_date) . '>= inv.invoice_date_created AND (inv.invoice_date_created LIKE \'%'.$index.'-04-%\' OR inv.invoice_date_created LIKE \'%'.$index.'-05-%\' OR inv.invoice_date_created LIKE \'%'.$index.'-06-%\'))) AS payment_t2_'.$index.'', FALSE);
					$this->db->select('(SELECT SUM(invoice_item_subtotal) FROM ip_invoice_amounts WHERE invoice_id IN (select invoice_id FROM ip_invoices inv where inv.client_id=ip_clients.client_id AND ' . $this->db->escape($from_date) . '<= inv.invoice_date_created AND ' . $this->db->escape($to_date) . '>= inv.invoice_date_created AND (inv.invoice_date_created LIKE \'%'.$index.'-07-%\' OR inv.invoice_date_created LIKE \'%'.$index.'-08-%\' OR inv.invoice_date_created LIKE \'%'.$index.'-09-%\'))) AS payment_t3_'.$index.'', FALSE);
					$this->db->select('(SELECT SUM(invoice_item_subtotal) FROM ip_invoice_amounts WHERE invoice_id IN (select invoice_id FROM ip_invoices inv where inv.client_id=ip_clients.client_id AND ' . $this->db->escape($from_date) . '<= inv.invoice_date_created AND ' . $this->db->escape($to_date) . '>= inv.invoice_date_created AND (inv.invoice_date_created LIKE \'%'.$index.'-10-%\' OR inv.invoice_date_created LIKE \'%'.$index.'-11-%\' OR inv.invoice_date_created LIKE \'%'.$index.'-12-%\'))) AS payment_t4_'.$index.'', FALSE);
				}
	
				$this->db->where('(SELECT SUM(amounts.invoice_item_subtotal) FROM ip_invoice_amounts amounts WHERE amounts.invoice_id IN (SELECT inv.invoice_id FROM ip_invoices inv WHERE inv.client_id=ip_clients.client_id AND ' . $this->db->escape($from_date) . ' <= inv.invoice_date_created AND ' . $this->db->escape($to_date) . ' >= inv.invoice_date_created AND '.$minQuantity.' <= (SELECT SUM(amounts2.invoice_item_subtotal) FROM ip_invoice_amounts amounts2 WHERE amounts2.invoice_id IN (SELECT inv2.invoice_id FROM ip_invoices inv2 WHERE inv2.client_id=ip_clients.client_id AND ' . $this->db->escape($from_date) . ' <= inv2.invoice_date_created AND ' . $this->db->escape($to_date) . ' >= inv2.invoice_date_created)) AND '.$maxQuantity.' >= (SELECT SUM(amounts3.invoice_item_subtotal) FROM ip_invoice_amounts amounts3 WHERE amounts3.invoice_id IN (SELECT inv3.invoice_id FROM ip_invoices inv3 WHERE inv3.client_id=ip_clients.client_id AND ' . $this->db->escape($from_date) . ' <= inv3.invoice_date_created AND ' . $this->db->escape($to_date) . ' >= inv3.invoice_date_created)))) <>0');
	
			}
	
			else{
	
				$this->db->select('client_id');
				$this->db->select('client_vat_id AS VAT_ID');
				$this->db->select('client_name as Name');
				$this->db->select('(SELECT SUM(amounts.invoice_item_subtotal) FROM ip_invoice_amounts amounts WHERE amounts.invoice_id IN (SELECT inv.invoice_id FROM ip_invoices inv WHERE inv.client_id=ip_clients.client_id AND ' . $this->db->escape($from_date) . '<= inv.invoice_date_created AND ' . $this->db->escape($to_date) . '>= inv.invoice_date_created)) AS total_payment', FALSE);
					
				for ($index=$from_date_year;$index<=$to_date_year;$index++){
					$this->db->select('(SELECT SUM(invoice_item_subtotal) FROM ip_invoice_amounts WHERE invoice_id IN (select invoice_id FROM ip_invoices inv where inv.client_id=ip_clients.client_id AND ' . $this->db->escape($from_date) . '<= inv.invoice_date_created AND ' . $this->db->escape($to_date) . '>= inv.invoice_date_created AND (inv.invoice_date_created LIKE \'%'.$index.'-01-%\' OR inv.invoice_date_created LIKE \'%'.$index.'-02-%\' OR inv.invoice_date_created LIKE \'%'.$index.'-03-%\'))) AS payment_t1_'.$index.'', FALSE);
					$this->db->select('(SELECT SUM(invoice_item_subtotal) FROM ip_invoice_amounts WHERE invoice_id IN (select invoice_id FROM ip_invoices inv where inv.client_id=ip_clients.client_id AND ' . $this->db->escape($from_date) . '<= inv.invoice_date_created AND ' . $this->db->escape($to_date) . '>= inv.invoice_date_created AND (inv.invoice_date_created LIKE \'%'.$index.'-04-%\' OR inv.invoice_date_created LIKE \'%'.$index.'-05-%\' OR inv.invoice_date_created LIKE \'%'.$index.'-06-%\'))) AS payment_t2_'.$index.'', FALSE);
					$this->db->select('(SELECT SUM(invoice_item_subtotal) FROM ip_invoice_amounts WHERE invoice_id IN (select invoice_id FROM ip_invoices inv where inv.client_id=ip_clients.client_id AND ' . $this->db->escape($from_date) . '<= inv.invoice_date_created AND ' . $this->db->escape($to_date) . '>= inv.invoice_date_created AND (inv.invoice_date_created LIKE \'%'.$index.'-07-%\' OR inv.invoice_date_created LIKE \'%'.$index.'-08-%\' OR inv.invoice_date_created LIKE \'%'.$index.'-09-%\'))) AS payment_t3_'.$index.'', FALSE);
					$this->db->select('(SELECT SUM(invoice_item_subtotal) FROM ip_invoice_amounts WHERE invoice_id IN (select invoice_id FROM ip_invoices inv where inv.client_id=ip_clients.client_id AND ' . $this->db->escape($from_date) . '<= inv.invoice_date_created AND ' . $this->db->escape($to_date) . '>= inv.invoice_date_created AND (inv.invoice_date_created LIKE \'%'.$index.'-10-%\' OR inv.invoice_date_created LIKE \'%'.$index.'-11-%\' OR inv.invoice_date_created LIKE \'%'.$index.'-12-%\'))) AS payment_t4_'.$index.'', FALSE);
				}
					
				$this->db->where('(SELECT SUM(amounts.invoice_item_subtotal) FROM ip_invoice_amounts amounts WHERE amounts.invoice_id IN (SELECT inv.invoice_id FROM ip_invoices inv WHERE inv.client_id=ip_clients.client_id AND ' . $this->db->escape($from_date) . ' <= inv.invoice_date_created AND ' . $this->db->escape($to_date) . ' >= inv.invoice_date_created AND '.$minQuantity.' <= (SELECT SUM(amounts2.invoice_item_subtotal) FROM ip_invoice_amounts amounts2 WHERE amounts2.invoice_id IN (SELECT inv2.invoice_id FROM ip_invoices inv2 WHERE inv2.client_id=ip_clients.client_id AND ' . $this->db->escape($from_date) . ' <= inv2.invoice_date_created AND ' . $this->db->escape($to_date) . ' >= inv2.invoice_date_created)))) <>0');
	
			}
	
		} 
	
		else if($taxChecked == TRUE){
	
			if($maxQuantity){
					
				$this->db->select('client_id');
				$this->db->select('client_vat_id AS VAT_ID');
				$this->db->select('client_name as Name');
				$this->db->select('(SELECT SUM(amounts.invoice_total) FROM ip_invoice_amounts amounts WHERE amounts.invoice_id IN (SELECT inv.invoice_id FROM ip_invoices inv WHERE inv.client_id=ip_clients.client_id AND ' . $this->db->escape($from_date) . '<= inv.invoice_date_created AND ' . $this->db->escape($to_date) . '>= inv.invoice_date_created)) AS total_payment', FALSE);
	
				for ($index=$from_date_year;$index<=$to_date_year;$index++){
					$this->db->select('(SELECT SUM(invoice_total) FROM ip_invoice_amounts WHERE invoice_id IN (select invoice_id FROM ip_invoices inv where inv.client_id=ip_clients.client_id AND ' . $this->db->escape($from_date) . '<= inv.invoice_date_created AND ' . $this->db->escape($to_date) . '>= inv.invoice_date_created AND (inv.invoice_date_created LIKE \'%'.$index.'-01-%\' OR inv.invoice_date_created LIKE \'%'.$index.'-02-%\' OR inv.invoice_date_created LIKE \'%'.$index.'-03-%\'))) AS payment_t1_'.$index.'', FALSE);
					$this->db->select('(SELECT SUM(invoice_total) FROM ip_invoice_amounts WHERE invoice_id IN (select invoice_id FROM ip_invoices inv where inv.client_id=ip_clients.client_id AND ' . $this->db->escape($from_date) . '<= inv.invoice_date_created AND ' . $this->db->escape($to_date) . '>= inv.invoice_date_created AND (inv.invoice_date_created LIKE \'%'.$index.'-04-%\' OR inv.invoice_date_created LIKE \'%'.$index.'-05-%\' OR inv.invoice_date_created LIKE \'%'.$index.'-06-%\'))) AS payment_t2_'.$index.'', FALSE);
					$this->db->select('(SELECT SUM(invoice_total) FROM ip_invoice_amounts WHERE invoice_id IN (select invoice_id FROM ip_invoices inv where inv.client_id=ip_clients.client_id AND ' . $this->db->escape($from_date) . '<= inv.invoice_date_created AND ' . $this->db->escape($to_date) . '>= inv.invoice_date_created AND (inv.invoice_date_created LIKE \'%'.$index.'-07-%\' OR inv.invoice_date_created LIKE \'%'.$index.'-08-%\' OR inv.invoice_date_created LIKE \'%'.$index.'-09-%\'))) AS payment_t3_'.$index.'', FALSE);
					$this->db->select('(SELECT SUM(invoice_total) FROM ip_invoice_amounts WHERE invoice_id IN (select invoice_id FROM ip_invoices inv where inv.client_id=ip_clients.client_id AND ' . $this->db->escape($from_date) . '<= inv.invoice_date_created AND ' . $this->db->escape($to_date) . '>= inv.invoice_date_created AND (inv.invoice_date_created LIKE \'%'.$index.'-10-%\' OR inv.invoice_date_created LIKE \'%'.$index.'-11-%\' OR inv.invoice_date_created LIKE \'%'.$index.'-12-%\'))) AS payment_t4_'.$index.'', FALSE);
				}
	
				$this->db->where('(SELECT SUM(amounts.invoice_total) FROM ip_invoice_amounts amounts WHERE amounts.invoice_id IN (SELECT inv.invoice_id FROM ip_invoices inv WHERE inv.client_id=ip_clients.client_id AND ' . $this->db->escape($from_date) . ' <= inv.invoice_date_created AND ' . $this->db->escape($to_date) . ' >= inv.invoice_date_created AND '.$minQuantity.' <= (SELECT SUM(amounts2.invoice_total) FROM ip_invoice_amounts amounts2 WHERE amounts2.invoice_id IN (SELECT inv2.invoice_id FROM ip_invoices inv2 WHERE inv2.client_id=ip_clients.client_id AND ' . $this->db->escape($from_date) . ' <= inv2.invoice_date_created AND ' . $this->db->escape($to_date) . ' >= inv2.invoice_date_created)) AND '.$maxQuantity.' >= (SELECT SUM(amounts3.invoice_total) FROM ip_invoice_amounts amounts3 WHERE amounts3.invoice_id IN (SELECT inv3.invoice_id FROM ip_invoices inv3 WHERE inv3.client_id=ip_clients.client_id AND ' . $this->db->escape($from_date) . ' <= inv3.invoice_date_created AND ' . $this->db->escape($to_date) . ' >= inv3.invoice_date_created)))) <>0');
	
			}
	
			else{
	
				$this->db->select('client_id');
				$this->db->select('client_vat_id AS VAT_ID');
				$this->db->select('client_name as Name');
				$this->db->select('(SELECT SUM(amounts.invoice_total) FROM ip_invoice_amounts amounts WHERE amounts.invoice_id IN (SELECT inv.invoice_id FROM ip_invoices inv WHERE inv.client_id=ip_clients.client_id AND ' . $this->db->escape($from_date) . '<= inv.invoice_date_created AND ' . $this->db->escape($to_date) . '>= inv.invoice_date_created)) AS total_payment', FALSE);
					
				for ($index=$from_date_year;$index<=$to_date_year;$index++){
					$this->db->select('(SELECT SUM(invoice_total) FROM ip_invoice_amounts WHERE invoice_id IN (select invoice_id FROM ip_invoices inv where inv.client_id=ip_clients.client_id AND ' . $this->db->escape($from_date) . '<= inv.invoice_date_created AND ' . $this->db->escape($to_date) . '>= inv.invoice_date_created AND (inv.invoice_date_created LIKE \'%'.$index.'-01-%\' OR inv.invoice_date_created LIKE \'%'.$index.'-02-%\' OR inv.invoice_date_created LIKE \'%'.$index.'-03-%\'))) AS payment_t1_'.$index.'', FALSE);
					$this->db->select('(SELECT SUM(invoice_total) FROM ip_invoice_amounts WHERE invoice_id IN (select invoice_id FROM ip_invoices inv where inv.client_id=ip_clients.client_id AND ' . $this->db->escape($from_date) . '<= inv.invoice_date_created AND ' . $this->db->escape($to_date) . '>= inv.invoice_date_created AND (inv.invoice_date_created LIKE \'%'.$index.'-04-%\' OR inv.invoice_date_created LIKE \'%'.$index.'-05-%\' OR inv.invoice_date_created LIKE \'%'.$index.'-06-%\'))) AS payment_t2_'.$index.'', FALSE);
					$this->db->select('(SELECT SUM(invoice_total) FROM ip_invoice_amounts WHERE invoice_id IN (select invoice_id FROM ip_invoices inv where inv.client_id=ip_clients.client_id AND ' . $this->db->escape($from_date) . '<= inv.invoice_date_created AND ' . $this->db->escape($to_date) . '>= inv.invoice_date_created AND (inv.invoice_date_created LIKE \'%'.$index.'-07-%\' OR inv.invoice_date_created LIKE \'%'.$index.'-08-%\' OR inv.invoice_date_created LIKE \'%'.$index.'-09-%\'))) AS payment_t3_'.$index.'', FALSE);
					$this->db->select('(SELECT SUM(invoice_total) FROM ip_invoice_amounts WHERE invoice_id IN (select invoice_id FROM ip_invoices inv where inv.client_id=ip_clients.client_id AND ' . $this->db->escape($from_date) . '<= inv.invoice_date_created AND ' . $this->db->escape($to_date) . '>= inv.invoice_date_created AND (inv.invoice_date_created LIKE \'%'.$index.'-10-%\' OR inv.invoice_date_created LIKE \'%'.$index.'-11-%\' OR inv.invoice_date_created LIKE \'%'.$index.'-12-%\'))) AS payment_t4_'.$index.'', FALSE);
				}
					
				$this->db->where('(SELECT SUM(amounts.invoice_total) FROM ip_invoice_amounts amounts WHERE amounts.invoice_id IN (SELECT inv.invoice_id FROM ip_invoices inv WHERE inv.client_id=ip_clients.client_id AND ' . $this->db->escape($from_date) . ' <= inv.invoice_date_created AND ' . $this->db->escape($to_date) . ' >= inv.invoice_date_created AND '.$minQuantity.' <= (SELECT SUM(amounts2.invoice_total) FROM ip_invoice_amounts amounts2 WHERE amounts2.invoice_id IN (SELECT inv2.invoice_id FROM ip_invoices inv2 WHERE inv2.client_id=ip_clients.client_id AND ' . $this->db->escape($from_date) . ' <= inv2.invoice_date_created AND ' . $this->db->escape($to_date) . ' >= inv2.invoice_date_created)))) <>0');
	
			}
	
		} 
	
		$this->db->order_by('client_name');
		return $this->db->get('ip_clients')->result();
	}

}
=======
>>>>>>> 4ae938a6

        return $this->db->get('ip_clients')->result();
    }

}<|MERGE_RESOLUTION|>--- conflicted
+++ resolved
@@ -18,6 +18,7 @@
 
 class Mdl_Reports extends CI_Model
 {
+
     public function sales_by_client($from_date = NULL, $to_date = NULL)
     {
         $this->db->select('client_name');
@@ -69,109 +70,99 @@
         $this->db->or_having('range_3 >', 0);
         $this->db->or_having('total_balance >', 0);
 
-<<<<<<< HEAD
-   public function sales_by_year($from_date = NULL, $to_date = NULL, $minQuantity = NULL, $maxQuantity = NULL, $taxChecked = False){
-	
-		if ($minQuantity=="") $minQuantity=0;
-	
-		if ($from_date=="") $from_date=date("Y-m-d");
-		else $from_date = date_to_mysql($from_date);
-	
-		if ($to_date=="") $to_date=date("Y-m-d");
-		else $to_date = date_to_mysql($to_date);
-	
-		$from_date_year=intval(substr($from_date, 0, 4));
-		$to_date_year=intval(substr($to_date, 0, 4));
-	
-		if($taxChecked == FALSE){
-	
-			if($maxQuantity){
-					
-				$this->db->select('client_id');
-				$this->db->select('client_vat_id AS VAT_ID');
-				$this->db->select('client_name as Name');
-				$this->db->select('(SELECT SUM(amounts.invoice_item_subtotal) FROM ip_invoice_amounts amounts WHERE amounts.invoice_id IN (SELECT inv.invoice_id FROM ip_invoices inv WHERE inv.client_id=ip_clients.client_id AND ' . $this->db->escape($from_date) . '<= inv.invoice_date_created AND ' . $this->db->escape($to_date) . '>= inv.invoice_date_created)) AS total_payment', FALSE);
-	
-				for ($index=$from_date_year;$index<=$to_date_year;$index++){
-					$this->db->select('(SELECT SUM(invoice_item_subtotal) FROM ip_invoice_amounts WHERE invoice_id IN (select invoice_id FROM ip_invoices inv where inv.client_id=ip_clients.client_id AND ' . $this->db->escape($from_date) . '<= inv.invoice_date_created AND ' . $this->db->escape($to_date) . '>= inv.invoice_date_created AND (inv.invoice_date_created LIKE \'%'.$index.'-01-%\' OR inv.invoice_date_created LIKE \'%'.$index.'-02-%\' OR inv.invoice_date_created LIKE \'%'.$index.'-03-%\'))) AS payment_t1_'.$index.'', FALSE);
-					$this->db->select('(SELECT SUM(invoice_item_subtotal) FROM ip_invoice_amounts WHERE invoice_id IN (select invoice_id FROM ip_invoices inv where inv.client_id=ip_clients.client_id AND ' . $this->db->escape($from_date) . '<= inv.invoice_date_created AND ' . $this->db->escape($to_date) . '>= inv.invoice_date_created AND (inv.invoice_date_created LIKE \'%'.$index.'-04-%\' OR inv.invoice_date_created LIKE \'%'.$index.'-05-%\' OR inv.invoice_date_created LIKE \'%'.$index.'-06-%\'))) AS payment_t2_'.$index.'', FALSE);
-					$this->db->select('(SELECT SUM(invoice_item_subtotal) FROM ip_invoice_amounts WHERE invoice_id IN (select invoice_id FROM ip_invoices inv where inv.client_id=ip_clients.client_id AND ' . $this->db->escape($from_date) . '<= inv.invoice_date_created AND ' . $this->db->escape($to_date) . '>= inv.invoice_date_created AND (inv.invoice_date_created LIKE \'%'.$index.'-07-%\' OR inv.invoice_date_created LIKE \'%'.$index.'-08-%\' OR inv.invoice_date_created LIKE \'%'.$index.'-09-%\'))) AS payment_t3_'.$index.'', FALSE);
-					$this->db->select('(SELECT SUM(invoice_item_subtotal) FROM ip_invoice_amounts WHERE invoice_id IN (select invoice_id FROM ip_invoices inv where inv.client_id=ip_clients.client_id AND ' . $this->db->escape($from_date) . '<= inv.invoice_date_created AND ' . $this->db->escape($to_date) . '>= inv.invoice_date_created AND (inv.invoice_date_created LIKE \'%'.$index.'-10-%\' OR inv.invoice_date_created LIKE \'%'.$index.'-11-%\' OR inv.invoice_date_created LIKE \'%'.$index.'-12-%\'))) AS payment_t4_'.$index.'', FALSE);
-				}
-	
-				$this->db->where('(SELECT SUM(amounts.invoice_item_subtotal) FROM ip_invoice_amounts amounts WHERE amounts.invoice_id IN (SELECT inv.invoice_id FROM ip_invoices inv WHERE inv.client_id=ip_clients.client_id AND ' . $this->db->escape($from_date) . ' <= inv.invoice_date_created AND ' . $this->db->escape($to_date) . ' >= inv.invoice_date_created AND '.$minQuantity.' <= (SELECT SUM(amounts2.invoice_item_subtotal) FROM ip_invoice_amounts amounts2 WHERE amounts2.invoice_id IN (SELECT inv2.invoice_id FROM ip_invoices inv2 WHERE inv2.client_id=ip_clients.client_id AND ' . $this->db->escape($from_date) . ' <= inv2.invoice_date_created AND ' . $this->db->escape($to_date) . ' >= inv2.invoice_date_created)) AND '.$maxQuantity.' >= (SELECT SUM(amounts3.invoice_item_subtotal) FROM ip_invoice_amounts amounts3 WHERE amounts3.invoice_id IN (SELECT inv3.invoice_id FROM ip_invoices inv3 WHERE inv3.client_id=ip_clients.client_id AND ' . $this->db->escape($from_date) . ' <= inv3.invoice_date_created AND ' . $this->db->escape($to_date) . ' >= inv3.invoice_date_created)))) <>0');
-	
-			}
-	
-			else{
-	
-				$this->db->select('client_id');
-				$this->db->select('client_vat_id AS VAT_ID');
-				$this->db->select('client_name as Name');
-				$this->db->select('(SELECT SUM(amounts.invoice_item_subtotal) FROM ip_invoice_amounts amounts WHERE amounts.invoice_id IN (SELECT inv.invoice_id FROM ip_invoices inv WHERE inv.client_id=ip_clients.client_id AND ' . $this->db->escape($from_date) . '<= inv.invoice_date_created AND ' . $this->db->escape($to_date) . '>= inv.invoice_date_created)) AS total_payment', FALSE);
-					
-				for ($index=$from_date_year;$index<=$to_date_year;$index++){
-					$this->db->select('(SELECT SUM(invoice_item_subtotal) FROM ip_invoice_amounts WHERE invoice_id IN (select invoice_id FROM ip_invoices inv where inv.client_id=ip_clients.client_id AND ' . $this->db->escape($from_date) . '<= inv.invoice_date_created AND ' . $this->db->escape($to_date) . '>= inv.invoice_date_created AND (inv.invoice_date_created LIKE \'%'.$index.'-01-%\' OR inv.invoice_date_created LIKE \'%'.$index.'-02-%\' OR inv.invoice_date_created LIKE \'%'.$index.'-03-%\'))) AS payment_t1_'.$index.'', FALSE);
-					$this->db->select('(SELECT SUM(invoice_item_subtotal) FROM ip_invoice_amounts WHERE invoice_id IN (select invoice_id FROM ip_invoices inv where inv.client_id=ip_clients.client_id AND ' . $this->db->escape($from_date) . '<= inv.invoice_date_created AND ' . $this->db->escape($to_date) . '>= inv.invoice_date_created AND (inv.invoice_date_created LIKE \'%'.$index.'-04-%\' OR inv.invoice_date_created LIKE \'%'.$index.'-05-%\' OR inv.invoice_date_created LIKE \'%'.$index.'-06-%\'))) AS payment_t2_'.$index.'', FALSE);
-					$this->db->select('(SELECT SUM(invoice_item_subtotal) FROM ip_invoice_amounts WHERE invoice_id IN (select invoice_id FROM ip_invoices inv where inv.client_id=ip_clients.client_id AND ' . $this->db->escape($from_date) . '<= inv.invoice_date_created AND ' . $this->db->escape($to_date) . '>= inv.invoice_date_created AND (inv.invoice_date_created LIKE \'%'.$index.'-07-%\' OR inv.invoice_date_created LIKE \'%'.$index.'-08-%\' OR inv.invoice_date_created LIKE \'%'.$index.'-09-%\'))) AS payment_t3_'.$index.'', FALSE);
-					$this->db->select('(SELECT SUM(invoice_item_subtotal) FROM ip_invoice_amounts WHERE invoice_id IN (select invoice_id FROM ip_invoices inv where inv.client_id=ip_clients.client_id AND ' . $this->db->escape($from_date) . '<= inv.invoice_date_created AND ' . $this->db->escape($to_date) . '>= inv.invoice_date_created AND (inv.invoice_date_created LIKE \'%'.$index.'-10-%\' OR inv.invoice_date_created LIKE \'%'.$index.'-11-%\' OR inv.invoice_date_created LIKE \'%'.$index.'-12-%\'))) AS payment_t4_'.$index.'', FALSE);
-				}
-					
-				$this->db->where('(SELECT SUM(amounts.invoice_item_subtotal) FROM ip_invoice_amounts amounts WHERE amounts.invoice_id IN (SELECT inv.invoice_id FROM ip_invoices inv WHERE inv.client_id=ip_clients.client_id AND ' . $this->db->escape($from_date) . ' <= inv.invoice_date_created AND ' . $this->db->escape($to_date) . ' >= inv.invoice_date_created AND '.$minQuantity.' <= (SELECT SUM(amounts2.invoice_item_subtotal) FROM ip_invoice_amounts amounts2 WHERE amounts2.invoice_id IN (SELECT inv2.invoice_id FROM ip_invoices inv2 WHERE inv2.client_id=ip_clients.client_id AND ' . $this->db->escape($from_date) . ' <= inv2.invoice_date_created AND ' . $this->db->escape($to_date) . ' >= inv2.invoice_date_created)))) <>0');
-	
-			}
-	
-		} 
-	
-		else if($taxChecked == TRUE){
-	
-			if($maxQuantity){
-					
-				$this->db->select('client_id');
-				$this->db->select('client_vat_id AS VAT_ID');
-				$this->db->select('client_name as Name');
-				$this->db->select('(SELECT SUM(amounts.invoice_total) FROM ip_invoice_amounts amounts WHERE amounts.invoice_id IN (SELECT inv.invoice_id FROM ip_invoices inv WHERE inv.client_id=ip_clients.client_id AND ' . $this->db->escape($from_date) . '<= inv.invoice_date_created AND ' . $this->db->escape($to_date) . '>= inv.invoice_date_created)) AS total_payment', FALSE);
-	
-				for ($index=$from_date_year;$index<=$to_date_year;$index++){
-					$this->db->select('(SELECT SUM(invoice_total) FROM ip_invoice_amounts WHERE invoice_id IN (select invoice_id FROM ip_invoices inv where inv.client_id=ip_clients.client_id AND ' . $this->db->escape($from_date) . '<= inv.invoice_date_created AND ' . $this->db->escape($to_date) . '>= inv.invoice_date_created AND (inv.invoice_date_created LIKE \'%'.$index.'-01-%\' OR inv.invoice_date_created LIKE \'%'.$index.'-02-%\' OR inv.invoice_date_created LIKE \'%'.$index.'-03-%\'))) AS payment_t1_'.$index.'', FALSE);
-					$this->db->select('(SELECT SUM(invoice_total) FROM ip_invoice_amounts WHERE invoice_id IN (select invoice_id FROM ip_invoices inv where inv.client_id=ip_clients.client_id AND ' . $this->db->escape($from_date) . '<= inv.invoice_date_created AND ' . $this->db->escape($to_date) . '>= inv.invoice_date_created AND (inv.invoice_date_created LIKE \'%'.$index.'-04-%\' OR inv.invoice_date_created LIKE \'%'.$index.'-05-%\' OR inv.invoice_date_created LIKE \'%'.$index.'-06-%\'))) AS payment_t2_'.$index.'', FALSE);
-					$this->db->select('(SELECT SUM(invoice_total) FROM ip_invoice_amounts WHERE invoice_id IN (select invoice_id FROM ip_invoices inv where inv.client_id=ip_clients.client_id AND ' . $this->db->escape($from_date) . '<= inv.invoice_date_created AND ' . $this->db->escape($to_date) . '>= inv.invoice_date_created AND (inv.invoice_date_created LIKE \'%'.$index.'-07-%\' OR inv.invoice_date_created LIKE \'%'.$index.'-08-%\' OR inv.invoice_date_created LIKE \'%'.$index.'-09-%\'))) AS payment_t3_'.$index.'', FALSE);
-					$this->db->select('(SELECT SUM(invoice_total) FROM ip_invoice_amounts WHERE invoice_id IN (select invoice_id FROM ip_invoices inv where inv.client_id=ip_clients.client_id AND ' . $this->db->escape($from_date) . '<= inv.invoice_date_created AND ' . $this->db->escape($to_date) . '>= inv.invoice_date_created AND (inv.invoice_date_created LIKE \'%'.$index.'-10-%\' OR inv.invoice_date_created LIKE \'%'.$index.'-11-%\' OR inv.invoice_date_created LIKE \'%'.$index.'-12-%\'))) AS payment_t4_'.$index.'', FALSE);
-				}
-	
-				$this->db->where('(SELECT SUM(amounts.invoice_total) FROM ip_invoice_amounts amounts WHERE amounts.invoice_id IN (SELECT inv.invoice_id FROM ip_invoices inv WHERE inv.client_id=ip_clients.client_id AND ' . $this->db->escape($from_date) . ' <= inv.invoice_date_created AND ' . $this->db->escape($to_date) . ' >= inv.invoice_date_created AND '.$minQuantity.' <= (SELECT SUM(amounts2.invoice_total) FROM ip_invoice_amounts amounts2 WHERE amounts2.invoice_id IN (SELECT inv2.invoice_id FROM ip_invoices inv2 WHERE inv2.client_id=ip_clients.client_id AND ' . $this->db->escape($from_date) . ' <= inv2.invoice_date_created AND ' . $this->db->escape($to_date) . ' >= inv2.invoice_date_created)) AND '.$maxQuantity.' >= (SELECT SUM(amounts3.invoice_total) FROM ip_invoice_amounts amounts3 WHERE amounts3.invoice_id IN (SELECT inv3.invoice_id FROM ip_invoices inv3 WHERE inv3.client_id=ip_clients.client_id AND ' . $this->db->escape($from_date) . ' <= inv3.invoice_date_created AND ' . $this->db->escape($to_date) . ' >= inv3.invoice_date_created)))) <>0');
-	
-			}
-	
-			else{
-	
-				$this->db->select('client_id');
-				$this->db->select('client_vat_id AS VAT_ID');
-				$this->db->select('client_name as Name');
-				$this->db->select('(SELECT SUM(amounts.invoice_total) FROM ip_invoice_amounts amounts WHERE amounts.invoice_id IN (SELECT inv.invoice_id FROM ip_invoices inv WHERE inv.client_id=ip_clients.client_id AND ' . $this->db->escape($from_date) . '<= inv.invoice_date_created AND ' . $this->db->escape($to_date) . '>= inv.invoice_date_created)) AS total_payment', FALSE);
-					
-				for ($index=$from_date_year;$index<=$to_date_year;$index++){
-					$this->db->select('(SELECT SUM(invoice_total) FROM ip_invoice_amounts WHERE invoice_id IN (select invoice_id FROM ip_invoices inv where inv.client_id=ip_clients.client_id AND ' . $this->db->escape($from_date) . '<= inv.invoice_date_created AND ' . $this->db->escape($to_date) . '>= inv.invoice_date_created AND (inv.invoice_date_created LIKE \'%'.$index.'-01-%\' OR inv.invoice_date_created LIKE \'%'.$index.'-02-%\' OR inv.invoice_date_created LIKE \'%'.$index.'-03-%\'))) AS payment_t1_'.$index.'', FALSE);
-					$this->db->select('(SELECT SUM(invoice_total) FROM ip_invoice_amounts WHERE invoice_id IN (select invoice_id FROM ip_invoices inv where inv.client_id=ip_clients.client_id AND ' . $this->db->escape($from_date) . '<= inv.invoice_date_created AND ' . $this->db->escape($to_date) . '>= inv.invoice_date_created AND (inv.invoice_date_created LIKE \'%'.$index.'-04-%\' OR inv.invoice_date_created LIKE \'%'.$index.'-05-%\' OR inv.invoice_date_created LIKE \'%'.$index.'-06-%\'))) AS payment_t2_'.$index.'', FALSE);
-					$this->db->select('(SELECT SUM(invoice_total) FROM ip_invoice_amounts WHERE invoice_id IN (select invoice_id FROM ip_invoices inv where inv.client_id=ip_clients.client_id AND ' . $this->db->escape($from_date) . '<= inv.invoice_date_created AND ' . $this->db->escape($to_date) . '>= inv.invoice_date_created AND (inv.invoice_date_created LIKE \'%'.$index.'-07-%\' OR inv.invoice_date_created LIKE \'%'.$index.'-08-%\' OR inv.invoice_date_created LIKE \'%'.$index.'-09-%\'))) AS payment_t3_'.$index.'', FALSE);
-					$this->db->select('(SELECT SUM(invoice_total) FROM ip_invoice_amounts WHERE invoice_id IN (select invoice_id FROM ip_invoices inv where inv.client_id=ip_clients.client_id AND ' . $this->db->escape($from_date) . '<= inv.invoice_date_created AND ' . $this->db->escape($to_date) . '>= inv.invoice_date_created AND (inv.invoice_date_created LIKE \'%'.$index.'-10-%\' OR inv.invoice_date_created LIKE \'%'.$index.'-11-%\' OR inv.invoice_date_created LIKE \'%'.$index.'-12-%\'))) AS payment_t4_'.$index.'', FALSE);
-				}
-					
-				$this->db->where('(SELECT SUM(amounts.invoice_total) FROM ip_invoice_amounts amounts WHERE amounts.invoice_id IN (SELECT inv.invoice_id FROM ip_invoices inv WHERE inv.client_id=ip_clients.client_id AND ' . $this->db->escape($from_date) . ' <= inv.invoice_date_created AND ' . $this->db->escape($to_date) . ' >= inv.invoice_date_created AND '.$minQuantity.' <= (SELECT SUM(amounts2.invoice_total) FROM ip_invoice_amounts amounts2 WHERE amounts2.invoice_id IN (SELECT inv2.invoice_id FROM ip_invoices inv2 WHERE inv2.client_id=ip_clients.client_id AND ' . $this->db->escape($from_date) . ' <= inv2.invoice_date_created AND ' . $this->db->escape($to_date) . ' >= inv2.invoice_date_created)))) <>0');
-	
-			}
-	
-		} 
-	
-		$this->db->order_by('client_name');
-		return $this->db->get('ip_clients')->result();
-	}
-
-}
-=======
->>>>>>> 4ae938a6
 
         return $this->db->get('ip_clients')->result();
     }
 
+    public function sales_by_year($from_date = NULL, $to_date = NULL, $minQuantity = NULL, $maxQuantity = NULL, $taxChecked = False)
+    {
+        if ($minQuantity == "") $minQuantity = 0;
+
+        if ($from_date == "") $from_date = date("Y-m-d");
+        else $from_date = date_to_mysql($from_date);
+
+        if ($to_date == "") $to_date = date("Y-m-d");
+        else $to_date = date_to_mysql($to_date);
+
+        $from_date_year = intval(substr($from_date, 0, 4));
+        $to_date_year = intval(substr($to_date, 0, 4));
+
+        if ($taxChecked == FALSE) {
+
+            if ($maxQuantity) {
+
+                $this->db->select('client_id');
+                $this->db->select('client_vat_id AS VAT_ID');
+                $this->db->select('client_name as Name');
+                $this->db->select('(SELECT SUM(amounts.invoice_item_subtotal) FROM ip_invoice_amounts amounts WHERE amounts.invoice_id IN (SELECT inv.invoice_id FROM ip_invoices inv WHERE inv.client_id=ip_clients.client_id AND ' . $this->db->escape($from_date) . '<= inv.invoice_date_created AND ' . $this->db->escape($to_date) . '>= inv.invoice_date_created)) AS total_payment', FALSE);
+
+                for ($index = $from_date_year; $index <= $to_date_year; $index++) {
+                    $this->db->select('(SELECT SUM(invoice_item_subtotal) FROM ip_invoice_amounts WHERE invoice_id IN (select invoice_id FROM ip_invoices inv where inv.client_id=ip_clients.client_id AND ' . $this->db->escape($from_date) . '<= inv.invoice_date_created AND ' . $this->db->escape($to_date) . '>= inv.invoice_date_created AND (inv.invoice_date_created LIKE \'%' . $index . '-01-%\' OR inv.invoice_date_created LIKE \'%' . $index . '-02-%\' OR inv.invoice_date_created LIKE \'%' . $index . '-03-%\'))) AS payment_t1_' . $index . '', FALSE);
+                    $this->db->select('(SELECT SUM(invoice_item_subtotal) FROM ip_invoice_amounts WHERE invoice_id IN (select invoice_id FROM ip_invoices inv where inv.client_id=ip_clients.client_id AND ' . $this->db->escape($from_date) . '<= inv.invoice_date_created AND ' . $this->db->escape($to_date) . '>= inv.invoice_date_created AND (inv.invoice_date_created LIKE \'%' . $index . '-04-%\' OR inv.invoice_date_created LIKE \'%' . $index . '-05-%\' OR inv.invoice_date_created LIKE \'%' . $index . '-06-%\'))) AS payment_t2_' . $index . '', FALSE);
+                    $this->db->select('(SELECT SUM(invoice_item_subtotal) FROM ip_invoice_amounts WHERE invoice_id IN (select invoice_id FROM ip_invoices inv where inv.client_id=ip_clients.client_id AND ' . $this->db->escape($from_date) . '<= inv.invoice_date_created AND ' . $this->db->escape($to_date) . '>= inv.invoice_date_created AND (inv.invoice_date_created LIKE \'%' . $index . '-07-%\' OR inv.invoice_date_created LIKE \'%' . $index . '-08-%\' OR inv.invoice_date_created LIKE \'%' . $index . '-09-%\'))) AS payment_t3_' . $index . '', FALSE);
+                    $this->db->select('(SELECT SUM(invoice_item_subtotal) FROM ip_invoice_amounts WHERE invoice_id IN (select invoice_id FROM ip_invoices inv where inv.client_id=ip_clients.client_id AND ' . $this->db->escape($from_date) . '<= inv.invoice_date_created AND ' . $this->db->escape($to_date) . '>= inv.invoice_date_created AND (inv.invoice_date_created LIKE \'%' . $index . '-10-%\' OR inv.invoice_date_created LIKE \'%' . $index . '-11-%\' OR inv.invoice_date_created LIKE \'%' . $index . '-12-%\'))) AS payment_t4_' . $index . '', FALSE);
+                }
+
+                $this->db->where('(SELECT SUM(amounts.invoice_item_subtotal) FROM ip_invoice_amounts amounts WHERE amounts.invoice_id IN (SELECT inv.invoice_id FROM ip_invoices inv WHERE inv.client_id=ip_clients.client_id AND ' . $this->db->escape($from_date) . ' <= inv.invoice_date_created AND ' . $this->db->escape($to_date) . ' >= inv.invoice_date_created AND ' . $minQuantity . ' <= (SELECT SUM(amounts2.invoice_item_subtotal) FROM ip_invoice_amounts amounts2 WHERE amounts2.invoice_id IN (SELECT inv2.invoice_id FROM ip_invoices inv2 WHERE inv2.client_id=ip_clients.client_id AND ' . $this->db->escape($from_date) . ' <= inv2.invoice_date_created AND ' . $this->db->escape($to_date) . ' >= inv2.invoice_date_created)) AND ' . $maxQuantity . ' >= (SELECT SUM(amounts3.invoice_item_subtotal) FROM ip_invoice_amounts amounts3 WHERE amounts3.invoice_id IN (SELECT inv3.invoice_id FROM ip_invoices inv3 WHERE inv3.client_id=ip_clients.client_id AND ' . $this->db->escape($from_date) . ' <= inv3.invoice_date_created AND ' . $this->db->escape($to_date) . ' >= inv3.invoice_date_created)))) <>0');
+
+            } else {
+
+                $this->db->select('client_id');
+                $this->db->select('client_vat_id AS VAT_ID');
+                $this->db->select('client_name as Name');
+                $this->db->select('(SELECT SUM(amounts.invoice_item_subtotal) FROM ip_invoice_amounts amounts WHERE amounts.invoice_id IN (SELECT inv.invoice_id FROM ip_invoices inv WHERE inv.client_id=ip_clients.client_id AND ' . $this->db->escape($from_date) . '<= inv.invoice_date_created AND ' . $this->db->escape($to_date) . '>= inv.invoice_date_created)) AS total_payment', FALSE);
+
+                for ($index = $from_date_year; $index <= $to_date_year; $index++) {
+                    $this->db->select('(SELECT SUM(invoice_item_subtotal) FROM ip_invoice_amounts WHERE invoice_id IN (select invoice_id FROM ip_invoices inv where inv.client_id=ip_clients.client_id AND ' . $this->db->escape($from_date) . '<= inv.invoice_date_created AND ' . $this->db->escape($to_date) . '>= inv.invoice_date_created AND (inv.invoice_date_created LIKE \'%' . $index . '-01-%\' OR inv.invoice_date_created LIKE \'%' . $index . '-02-%\' OR inv.invoice_date_created LIKE \'%' . $index . '-03-%\'))) AS payment_t1_' . $index . '', FALSE);
+                    $this->db->select('(SELECT SUM(invoice_item_subtotal) FROM ip_invoice_amounts WHERE invoice_id IN (select invoice_id FROM ip_invoices inv where inv.client_id=ip_clients.client_id AND ' . $this->db->escape($from_date) . '<= inv.invoice_date_created AND ' . $this->db->escape($to_date) . '>= inv.invoice_date_created AND (inv.invoice_date_created LIKE \'%' . $index . '-04-%\' OR inv.invoice_date_created LIKE \'%' . $index . '-05-%\' OR inv.invoice_date_created LIKE \'%' . $index . '-06-%\'))) AS payment_t2_' . $index . '', FALSE);
+                    $this->db->select('(SELECT SUM(invoice_item_subtotal) FROM ip_invoice_amounts WHERE invoice_id IN (select invoice_id FROM ip_invoices inv where inv.client_id=ip_clients.client_id AND ' . $this->db->escape($from_date) . '<= inv.invoice_date_created AND ' . $this->db->escape($to_date) . '>= inv.invoice_date_created AND (inv.invoice_date_created LIKE \'%' . $index . '-07-%\' OR inv.invoice_date_created LIKE \'%' . $index . '-08-%\' OR inv.invoice_date_created LIKE \'%' . $index . '-09-%\'))) AS payment_t3_' . $index . '', FALSE);
+                    $this->db->select('(SELECT SUM(invoice_item_subtotal) FROM ip_invoice_amounts WHERE invoice_id IN (select invoice_id FROM ip_invoices inv where inv.client_id=ip_clients.client_id AND ' . $this->db->escape($from_date) . '<= inv.invoice_date_created AND ' . $this->db->escape($to_date) . '>= inv.invoice_date_created AND (inv.invoice_date_created LIKE \'%' . $index . '-10-%\' OR inv.invoice_date_created LIKE \'%' . $index . '-11-%\' OR inv.invoice_date_created LIKE \'%' . $index . '-12-%\'))) AS payment_t4_' . $index . '', FALSE);
+                }
+
+                $this->db->where('(SELECT SUM(amounts.invoice_item_subtotal) FROM ip_invoice_amounts amounts WHERE amounts.invoice_id IN (SELECT inv.invoice_id FROM ip_invoices inv WHERE inv.client_id=ip_clients.client_id AND ' . $this->db->escape($from_date) . ' <= inv.invoice_date_created AND ' . $this->db->escape($to_date) . ' >= inv.invoice_date_created AND ' . $minQuantity . ' <= (SELECT SUM(amounts2.invoice_item_subtotal) FROM ip_invoice_amounts amounts2 WHERE amounts2.invoice_id IN (SELECT inv2.invoice_id FROM ip_invoices inv2 WHERE inv2.client_id=ip_clients.client_id AND ' . $this->db->escape($from_date) . ' <= inv2.invoice_date_created AND ' . $this->db->escape($to_date) . ' >= inv2.invoice_date_created)))) <>0');
+
+            }
+
+        } else if ($taxChecked == TRUE) {
+
+            if ($maxQuantity) {
+
+                $this->db->select('client_id');
+                $this->db->select('client_vat_id AS VAT_ID');
+                $this->db->select('client_name as Name');
+                $this->db->select('(SELECT SUM(amounts.invoice_total) FROM ip_invoice_amounts amounts WHERE amounts.invoice_id IN (SELECT inv.invoice_id FROM ip_invoices inv WHERE inv.client_id=ip_clients.client_id AND ' . $this->db->escape($from_date) . '<= inv.invoice_date_created AND ' . $this->db->escape($to_date) . '>= inv.invoice_date_created)) AS total_payment', FALSE);
+
+                for ($index = $from_date_year; $index <= $to_date_year; $index++) {
+                    $this->db->select('(SELECT SUM(invoice_total) FROM ip_invoice_amounts WHERE invoice_id IN (select invoice_id FROM ip_invoices inv where inv.client_id=ip_clients.client_id AND ' . $this->db->escape($from_date) . '<= inv.invoice_date_created AND ' . $this->db->escape($to_date) . '>= inv.invoice_date_created AND (inv.invoice_date_created LIKE \'%' . $index . '-01-%\' OR inv.invoice_date_created LIKE \'%' . $index . '-02-%\' OR inv.invoice_date_created LIKE \'%' . $index . '-03-%\'))) AS payment_t1_' . $index . '', FALSE);
+                    $this->db->select('(SELECT SUM(invoice_total) FROM ip_invoice_amounts WHERE invoice_id IN (select invoice_id FROM ip_invoices inv where inv.client_id=ip_clients.client_id AND ' . $this->db->escape($from_date) . '<= inv.invoice_date_created AND ' . $this->db->escape($to_date) . '>= inv.invoice_date_created AND (inv.invoice_date_created LIKE \'%' . $index . '-04-%\' OR inv.invoice_date_created LIKE \'%' . $index . '-05-%\' OR inv.invoice_date_created LIKE \'%' . $index . '-06-%\'))) AS payment_t2_' . $index . '', FALSE);
+                    $this->db->select('(SELECT SUM(invoice_total) FROM ip_invoice_amounts WHERE invoice_id IN (select invoice_id FROM ip_invoices inv where inv.client_id=ip_clients.client_id AND ' . $this->db->escape($from_date) . '<= inv.invoice_date_created AND ' . $this->db->escape($to_date) . '>= inv.invoice_date_created AND (inv.invoice_date_created LIKE \'%' . $index . '-07-%\' OR inv.invoice_date_created LIKE \'%' . $index . '-08-%\' OR inv.invoice_date_created LIKE \'%' . $index . '-09-%\'))) AS payment_t3_' . $index . '', FALSE);
+                    $this->db->select('(SELECT SUM(invoice_total) FROM ip_invoice_amounts WHERE invoice_id IN (select invoice_id FROM ip_invoices inv where inv.client_id=ip_clients.client_id AND ' . $this->db->escape($from_date) . '<= inv.invoice_date_created AND ' . $this->db->escape($to_date) . '>= inv.invoice_date_created AND (inv.invoice_date_created LIKE \'%' . $index . '-10-%\' OR inv.invoice_date_created LIKE \'%' . $index . '-11-%\' OR inv.invoice_date_created LIKE \'%' . $index . '-12-%\'))) AS payment_t4_' . $index . '', FALSE);
+                }
+
+                $this->db->where('(SELECT SUM(amounts.invoice_total) FROM ip_invoice_amounts amounts WHERE amounts.invoice_id IN (SELECT inv.invoice_id FROM ip_invoices inv WHERE inv.client_id=ip_clients.client_id AND ' . $this->db->escape($from_date) . ' <= inv.invoice_date_created AND ' . $this->db->escape($to_date) . ' >= inv.invoice_date_created AND ' . $minQuantity . ' <= (SELECT SUM(amounts2.invoice_total) FROM ip_invoice_amounts amounts2 WHERE amounts2.invoice_id IN (SELECT inv2.invoice_id FROM ip_invoices inv2 WHERE inv2.client_id=ip_clients.client_id AND ' . $this->db->escape($from_date) . ' <= inv2.invoice_date_created AND ' . $this->db->escape($to_date) . ' >= inv2.invoice_date_created)) AND ' . $maxQuantity . ' >= (SELECT SUM(amounts3.invoice_total) FROM ip_invoice_amounts amounts3 WHERE amounts3.invoice_id IN (SELECT inv3.invoice_id FROM ip_invoices inv3 WHERE inv3.client_id=ip_clients.client_id AND ' . $this->db->escape($from_date) . ' <= inv3.invoice_date_created AND ' . $this->db->escape($to_date) . ' >= inv3.invoice_date_created)))) <>0');
+
+            } else {
+
+                $this->db->select('client_id');
+                $this->db->select('client_vat_id AS VAT_ID');
+                $this->db->select('client_name as Name');
+                $this->db->select('(SELECT SUM(amounts.invoice_total) FROM ip_invoice_amounts amounts WHERE amounts.invoice_id IN (SELECT inv.invoice_id FROM ip_invoices inv WHERE inv.client_id=ip_clients.client_id AND ' . $this->db->escape($from_date) . '<= inv.invoice_date_created AND ' . $this->db->escape($to_date) . '>= inv.invoice_date_created)) AS total_payment', FALSE);
+
+                for ($index = $from_date_year; $index <= $to_date_year; $index++) {
+                    $this->db->select('(SELECT SUM(invoice_total) FROM ip_invoice_amounts WHERE invoice_id IN (select invoice_id FROM ip_invoices inv where inv.client_id=ip_clients.client_id AND ' . $this->db->escape($from_date) . '<= inv.invoice_date_created AND ' . $this->db->escape($to_date) . '>= inv.invoice_date_created AND (inv.invoice_date_created LIKE \'%' . $index . '-01-%\' OR inv.invoice_date_created LIKE \'%' . $index . '-02-%\' OR inv.invoice_date_created LIKE \'%' . $index . '-03-%\'))) AS payment_t1_' . $index . '', FALSE);
+                    $this->db->select('(SELECT SUM(invoice_total) FROM ip_invoice_amounts WHERE invoice_id IN (select invoice_id FROM ip_invoices inv where inv.client_id=ip_clients.client_id AND ' . $this->db->escape($from_date) . '<= inv.invoice_date_created AND ' . $this->db->escape($to_date) . '>= inv.invoice_date_created AND (inv.invoice_date_created LIKE \'%' . $index . '-04-%\' OR inv.invoice_date_created LIKE \'%' . $index . '-05-%\' OR inv.invoice_date_created LIKE \'%' . $index . '-06-%\'))) AS payment_t2_' . $index . '', FALSE);
+                    $this->db->select('(SELECT SUM(invoice_total) FROM ip_invoice_amounts WHERE invoice_id IN (select invoice_id FROM ip_invoices inv where inv.client_id=ip_clients.client_id AND ' . $this->db->escape($from_date) . '<= inv.invoice_date_created AND ' . $this->db->escape($to_date) . '>= inv.invoice_date_created AND (inv.invoice_date_created LIKE \'%' . $index . '-07-%\' OR inv.invoice_date_created LIKE \'%' . $index . '-08-%\' OR inv.invoice_date_created LIKE \'%' . $index . '-09-%\'))) AS payment_t3_' . $index . '', FALSE);
+                    $this->db->select('(SELECT SUM(invoice_total) FROM ip_invoice_amounts WHERE invoice_id IN (select invoice_id FROM ip_invoices inv where inv.client_id=ip_clients.client_id AND ' . $this->db->escape($from_date) . '<= inv.invoice_date_created AND ' . $this->db->escape($to_date) . '>= inv.invoice_date_created AND (inv.invoice_date_created LIKE \'%' . $index . '-10-%\' OR inv.invoice_date_created LIKE \'%' . $index . '-11-%\' OR inv.invoice_date_created LIKE \'%' . $index . '-12-%\'))) AS payment_t4_' . $index . '', FALSE);
+                }
+
+                $this->db->where('(SELECT SUM(amounts.invoice_total) FROM ip_invoice_amounts amounts WHERE amounts.invoice_id IN (SELECT inv.invoice_id FROM ip_invoices inv WHERE inv.client_id=ip_clients.client_id AND ' . $this->db->escape($from_date) . ' <= inv.invoice_date_created AND ' . $this->db->escape($to_date) . ' >= inv.invoice_date_created AND ' . $minQuantity . ' <= (SELECT SUM(amounts2.invoice_total) FROM ip_invoice_amounts amounts2 WHERE amounts2.invoice_id IN (SELECT inv2.invoice_id FROM ip_invoices inv2 WHERE inv2.client_id=ip_clients.client_id AND ' . $this->db->escape($from_date) . ' <= inv2.invoice_date_created AND ' . $this->db->escape($to_date) . ' >= inv2.invoice_date_created)))) <>0');
+
+            }
+
+        }
+
+        $this->db->order_by('client_name');
+        return $this->db->get('ip_clients')->result();
+    }
+
 }