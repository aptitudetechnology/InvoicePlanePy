--- conflicted
+++ resolved
@@ -18,6 +18,7 @@
 
 class Reports extends Admin_Controller
 {
+
     public function __construct()
     {
         parent::__construct();
@@ -73,29 +74,25 @@
             pdf_create($html, lang('invoice_aging'), TRUE);
         }
 
-<<<<<<< HEAD
-    public function sales_by_year(){
-	
-		if ($this->input->post('btn_submit'))
-		{
-			$data = array(
-					'results' => $this->mdl_reports->sales_by_year($this->input->post('from_date'), $this->input->post('to_date'), $this->input->post('minQuantity'), $this->input->post('maxQuantity'), $this->input->post('checkboxTax'))
-			);
-	
-			$html = $this->load->view('reports/sales_by_year', $data, TRUE);
-				
-			$this->load->helper('mpdf');
-				
-			pdf_create($html, lang('sales_by_date'), TRUE);
-		}
-	
-		$this->layout->buffer('content', 'reports/sales_by_year_index')->render();
-	}
-
-}
-=======
         $this->layout->buffer('content', 'reports/invoice_aging_index')->render();
     }
->>>>>>> 4ae938a6
+
+    public function sales_by_year()
+    {
+
+        if ($this->input->post('btn_submit')) {
+            $data = array(
+                'results' => $this->mdl_reports->sales_by_year($this->input->post('from_date'), $this->input->post('to_date'), $this->input->post('minQuantity'), $this->input->post('maxQuantity'), $this->input->post('checkboxTax'))
+            );
+
+            $html = $this->load->view('reports/sales_by_year', $data, TRUE);
+
+            $this->load->helper('mpdf');
+
+            pdf_create($html, lang('sales_by_date'), TRUE);
+        }
+
+        $this->layout->buffer('content', 'reports/sales_by_year_index')->render();
+    }
 
 }