<?php

if (!defined('BASEPATH'))
    exit('No direct script access allowed');

/*
 * InvoicePlane
 * 
 * A free and open source web based invoicing system
 *
 * @package		InvoicePlane
 * @author		Kovah (www.kovah.de)
 * @copyright	Copyright (c) 2012 - 2014 InvoicePlane.com
 * @license		https://invoiceplane.com/license.txt
 * @link		https://invoiceplane.com
 * 
 */

class Ajax extends Admin_Controller {

    public $ajax_controller = TRUE;

    public function modal_product_lookups()
    {
<<<<<<< HEAD
		/* ToDo
		$filter_family  = $this->input->get('filter_family');
		*/
		$filter_product = $this->input->get('filter_product');
		
=======
>>>>>>> parent of 7fa3386... Product filter in modal
        $this->load->model('mdl_products');
        
<<<<<<< HEAD
		// Apply filters
		
		/* ToDo
		if((int)$filter_family) {
			$products = $this->mdl_products->by_family($filter_family);
		}
		*/
		
		if(!empty($filter_product)) {
			$products = $this->mdl_products->by_product($filter_product);
		}
		$products = $this->mdl_products->get();
		$products = $this->mdl_products->result();

		$families = $this->mdl_families->get()->result();
		
        $data = array(
            'products' => $products,
            'families' => $families,
            'filter_product' => $filter_product,
            /* ToDo
			'filter_family'  => $filter_family,
			*/
=======
        $data = array(
            'products' => $this->mdl_products->get()->result()
>>>>>>> parent of 7fa3386... Product filter in modal
        );

        $this->layout->load_view('products/modal_product_lookups', $data);
    }
    
    public function process_product_selections()
    {
        $this->load->model('mdl_products');
        
        $products = $this->mdl_products->where_in('product_id', $this->input->post('product_ids'))->get()->result();
		
		foreach ($products as $product)
		{
			$product->product_price = format_amount($product->product_price);
		}
        
		//header('Content-Type: application/json');
        echo json_encode($products);
    }

}

?><|MERGE_RESOLUTION|>--- conflicted
+++ resolved
@@ -18,49 +18,40 @@
 
 class Ajax extends Admin_Controller {
 
-    public $ajax_controller = TRUE;
+    //public $ajax_controller = TRUE;
 
     public function modal_product_lookups()
     {
-<<<<<<< HEAD
-		/* ToDo
-		$filter_family  = $this->input->get('filter_family');
-		*/
-		$filter_product = $this->input->get('filter_product');
-		
-=======
->>>>>>> parent of 7fa3386... Product filter in modal
+        //$filter_family  = $this->input->get('filter_family');
+        $filter_product = $this->input->get('filter_product');
+
         $this->load->model('mdl_products');
-        
-<<<<<<< HEAD
-		// Apply filters
-		
-		/* ToDo
-		if((int)$filter_family) {
-			$products = $this->mdl_products->by_family($filter_family);
-		}
-		*/
-		
-		if(!empty($filter_product)) {
-			$products = $this->mdl_products->by_product($filter_product);
-		}
-		$products = $this->mdl_products->get();
-		$products = $this->mdl_products->result();
+        $this->load->model('families/mdl_families');
 
-		$families = $this->mdl_families->get()->result();
-		
+        // Apply filters
+        /*
+        if((int)$filter_family) {
+            $products = $this->mdl_products->by_family($filter_family);
+        }
+        */
+
+        if(!empty($filter_product)) {
+            $products = $this->mdl_products->by_product($filter_product);
+        }
+        //$products = $this->mdl_products->get()->result();
+        $products = $this->mdl_products->get();
+        $products = $this->mdl_products->result();
+
+        //die("OK");
+
+        $families = $this->mdl_families->get()->result();
+
         $data = array(
             'products' => $products,
             'families' => $families,
             'filter_product' => $filter_product,
-            /* ToDo
-			'filter_family'  => $filter_family,
-			*/
-=======
-        $data = array(
-            'products' => $this->mdl_products->get()->result()
->>>>>>> parent of 7fa3386... Product filter in modal
-        );
+            //'filter_family'  => $filter_family,
+         );
 
         $this->layout->load_view('products/modal_product_lookups', $data);
     }
@@ -75,8 +66,7 @@
 		{
 			$product->product_price = format_amount($product->product_price);
 		}
-        
-		//header('Content-Type: application/json');
+
         echo json_encode($products);
     }
 
