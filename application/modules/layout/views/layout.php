--- conflicted
+++ resolved
@@ -6,8 +6,6 @@
 <!--[if gt IE 8]><!--> <html class="no-js" lang="en"> <!--<![endif]-->
 
 <head>
-<<<<<<< HEAD
-=======
     <title>
         <?php
         if ($this->mdl_settings->setting('custom_title') != '') {
@@ -17,19 +15,8 @@
         }?>
     </title>
 
->>>>>>> ddeb0163
     <meta charset="utf-8">
     <meta http-equiv="X-UA-Compatible" content="IE=edge,chrome=1">
-
-    <title>
-        <?php
-        if ($this->mdl_settings->setting('custom_title') != '') {
-            echo $this->mdl_settings->setting('custom_title');
-        } else {
-            echo 'InvoicePlane';
-        }?>
-    </title>
-
     <meta name="viewport" content="width=device-width,initial-scale=1">
     <meta name="robots" content="NOINDEX,NOFOLLOW">
 
@@ -38,9 +25,6 @@
     <link rel="stylesheet" href="<?php echo base_url(); ?>assets/default/css/style.css">
     <link rel="stylesheet" href="<?php echo base_url(); ?>assets/default/css/custom.css">
 
-<<<<<<< HEAD
-    <script src="<?php echo base_url(); ?>assets/default/js/libs/modernizr-2.8.3.min.js"></script>
-=======
     <?php if ($this->mdl_settings->setting('monospace_amounts') == 1) {?>
     <style>
         .amount {
@@ -50,8 +34,7 @@
     </style>
     <?php } ?>
 
-    <script src="<?php echo base_url() . 'assets/default/js/libs/modernizr-2.8.3.min.js'; ?>"></script>
->>>>>>> ddeb0163
+    <script src="<?php echo base_url(); ?>assets/default/js/libs/modernizr-2.8.3.min.js"></script>
     <script src="<?php echo base_url(); ?>assets/default/js/libs/jquery-1.11.2.min.js"></script>
 
     <script src="<?php echo base_url(); ?>assets/default/js/libs/bootstrap-3.3.1.min.js"></script>
