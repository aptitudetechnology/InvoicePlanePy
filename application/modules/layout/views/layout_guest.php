<!doctype html>

<!--[if lt IE 7]> <html class="no-js ie6 oldie" lang="en"> <![endif]-->
<!--[if IE 7]>    <html class="no-js ie7 oldie" lang="en"> <![endif]-->
<!--[if IE 8]>    <html class="no-js ie8 oldie" lang="en"> <![endif]-->
<!--[if gt IE 8]><!--> <html class="no-js" lang="en"> <!--<![endif]-->

<head>
    <title>InvoicePlane</title>

    <meta charset="utf-8">
    <meta http-equiv="X-UA-Compatible" content="IE=edge,chrome=1">
<<<<<<< HEAD

    <title>
        <?php
        if ($this->mdl_settings->setting('custom_title') != '') {
            echo $this->mdl_settings->setting('custom_title');
        } else {
            echo 'InvoicePlane';
        }?>
    </title>

=======
>>>>>>> fe386101
    <meta name="viewport" content="width=device-width,initial-scale=1">
    <meta name="robots" content="NOINDEX,NOFOLLOW">

    <link rel="icon" type="image/png" href="/assets/default/img/favicon.png">

    <link rel="stylesheet" href="<?php echo base_url(); ?>assets/default/css/style.css">
    <link rel="stylesheet" href="<?php echo base_url(); ?>assets/default/css/custom.css">

    <script src="<?php echo base_url() . 'assets/default/js/libs/modernizr-2.8.3.min.js'; ?>"></script>
    <script src="<?php echo base_url(); ?>assets/default/js/libs/jquery-1.11.2.min.js"></script>
    <script type="text/javascript">
        (function ($) {
            $(document);
        }(jQuery));
    </script>
    <script src="<?php echo base_url(); ?>assets/default/js/libs/bootstrap-3.3.1.min.js"></script>
    <script src="<?php echo base_url(); ?>assets/default/js/libs/jquery-ui-1.11.2.custom.min.js"></script>

</head>

<body>

<nav class="navbar navbar-inverse navbar-fixed-top" role="navigation">
    <div class="container-fluid">
        <div class="navbar-header">
            <button type="button" class="navbar-toggle"
                    data-toggle="collapse" data-target="#ip-navbar-collapse">
                <span class="sr-only">Toggle navigation</span>
                <?php echo lang('menu') ?> &nbsp; <i class="fa fa-bars"></i>
            </button>
        </div>

        <div class="collapse navbar-collapse" id="ip-navbar-collapse">
            <ul class="nav navbar-nav">
                <li><?php echo anchor('guest', lang('dashboard')); ?></li>
                <li><?php echo anchor('guest/quotes/index', lang('quotes')); ?></li>
                <li><?php echo anchor('guest/invoices/index', lang('invoices')); ?></li>
                <li><?php echo anchor('guest/payments/index', lang('payments')); ?></li>
            </ul>

            <ul class="nav navbar-nav navbar-right settings">
                <li>
                    <a href="<?php echo site_url('sessions/logout'); ?>"
                       class="tip icon logout" data-placement="bottom"
                       data-original-title="<?php echo lang('logout'); ?>" >
                        <span class="visible-xs">&nbsp;<?php echo lang('logout'); ?></span>
                        <i class="fa fa-power-off"></i>
                    </a>
                </li>
            </ul>
        </div>
    </div>
</nav>

<div class="sidebar hidden-xs <?php if ($this->mdl_settings->setting('disable_sidebar') == 1) {echo 'hidden';}?>">
    <ul>
        <li>
            <a href="<?php echo site_url('guest'); ?>">
                <i class="fa fa-dashboard"></i>
            </a>
        </li>
        <li>
            <a href="<?php echo site_url('guest/quotes/index'); ?>">
                <i class="fa fa-file"></i>
            </a>
        </li>
        <li>
            <a href="<?php echo site_url('guest/invoices/index'); ?>">
                <i class="fa fa-file-text"></i>
            </a>
        </li>
        <li>
            <a href="<?php echo site_url('guest/payments/index'); ?>">
                <i class="fa fa-money"></i>
            </a>
        </li>
    </ul>
</div>

<div class="main-area">

    <div id="modal-placeholder"></div>

    <?php echo $content; ?>

</div>

<script defer src="<?php echo base_url(); ?>assets/default/js/plugins.js"></script>
<script defer src="<?php echo base_url(); ?>assets/default/js/scripts.min.js"></script>
<script src="<?php echo base_url(); ?>assets/default/js/libs/bootstrap-datepicker.js"></script>

<!--[if lt IE 7 ]>
<script src="<?php echo base_url(); ?>assets/default/js/dd_belatedpng.js"></script>
<script type="text/javascript"> DD_belatedPNG.fix('img, .png_bg'); //fix any <img> or .png_bg background-images </script>
<![endif]-->

<!-- Prompt IE 6 users to install Chrome Frame. Remove this if you want to support IE 6.
     chromium.org/developers/how-tos/chrome-frame-getting-started -->
<!--[if lt IE 7 ]>
<script src="//ajax.googleapis.com/ajax/libs/chrome-frame/1.0.3/CFInstall.min.js"></script>
<script type="text/javascript">window.attachEvent('onload',function(){CFInstall.check({mode:'overlay'})})</script>
<![endif]-->

</body>
</html><|MERGE_RESOLUTION|>--- conflicted
+++ resolved
@@ -6,11 +6,8 @@
 <!--[if gt IE 8]><!--> <html class="no-js" lang="en"> <!--<![endif]-->
 
 <head>
-    <title>InvoicePlane</title>
-
     <meta charset="utf-8">
     <meta http-equiv="X-UA-Compatible" content="IE=edge,chrome=1">
-<<<<<<< HEAD
 
     <title>
         <?php
@@ -21,17 +18,15 @@
         }?>
     </title>
 
-=======
->>>>>>> fe386101
     <meta name="viewport" content="width=device-width,initial-scale=1">
     <meta name="robots" content="NOINDEX,NOFOLLOW">
 
-    <link rel="icon" type="image/png" href="/assets/default/img/favicon.png">
+    <link rel="icon" type="image/png" href="<?php echo base_url(); ?>assets/default/img/favicon.png">
 
     <link rel="stylesheet" href="<?php echo base_url(); ?>assets/default/css/style.css">
     <link rel="stylesheet" href="<?php echo base_url(); ?>assets/default/css/custom.css">
 
-    <script src="<?php echo base_url() . 'assets/default/js/libs/modernizr-2.8.3.min.js'; ?>"></script>
+    <script src="<?php echo base_url(); ?>assets/default/js/libs/modernizr-2.8.3.min.js"></script>
     <script src="<?php echo base_url(); ?>assets/default/js/libs/jquery-1.11.2.min.js"></script>
     <script type="text/javascript">
         (function ($) {
