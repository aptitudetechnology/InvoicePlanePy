<!doctype html>

<!--[if lt IE 7]> <html class="no-js ie6 oldie" lang="en"> <![endif]-->
<!--[if IE 7]>    <html class="no-js ie7 oldie" lang="en"> <![endif]-->
<!--[if IE 8]>    <html class="no-js ie8 oldie" lang="en"> <![endif]-->
<!--[if gt IE 8]><!--> <html class="no-js" lang="en"> <!--<![endif]-->

<head>
    <title>InvoicePlane</title>

    <meta charset="utf-8">
    <meta http-equiv="X-UA-Compatible" content="IE=edge,chrome=1">
<<<<<<< HEAD

    <title>
        <?php
        if ($this->mdl_settings->setting('custom_title') != '') {
            echo $this->mdl_settings->setting('custom_title');
        } else {
            echo 'InvoicePlane';
        }?>
    </title>

=======
>>>>>>> ac8b0e38
    <meta name="viewport" content="width=device-width,initial-scale=1">
    <meta name="robots" content="NOINDEX,NOFOLLOW">

    <link rel="icon" type="image/png" href="/assets/default/img/favicon.png">

    <link rel="stylesheet" href="<?php echo base_url(); ?>assets/default/css/style.css">
    <link rel="stylesheet" href="<?php echo base_url(); ?>assets/default/css/custom.css">

    <script src="<?php echo base_url() . 'assets/default/js/libs/modernizr-2.8.3.min.js'; ?>"></script>
    <script src="<?php echo base_url(); ?>assets/default/js/libs/jquery-1.11.2.min.js"></script>
    <script type="text/javascript">
        (function ($) {
            $(document);
        }(jQuery));
    </script>
    <script src="<?php echo base_url(); ?>assets/default/js/libs/bootstrap-3.3.1.min.js"></script>
    <script src="<?php echo base_url(); ?>assets/default/js/libs/jquery-ui-1.11.2.custom.min.js"></script>

</head>

<body>

<nav class="navbar navbar-inverse navbar-fixed-top" role="navigation">
    <div class="container-fluid">
        <div class="navbar-header">
            <button type="button" class="navbar-toggle"
                    data-toggle="collapse" data-target="#ip-navbar-collapse">
                <span class="sr-only">Toggle navigation</span>
                <?php echo lang('menu') ?> &nbsp; <i class="fa fa-bars"></i>
            </button>
        </div>

        <div class="collapse navbar-collapse" id="ip-navbar-collapse">
            <ul class="nav navbar-nav">
                <li><?php echo anchor('guest', lang('dashboard')); ?></li>
                <li><?php echo anchor('guest/quotes/index', lang('quotes')); ?></li>
                <li><?php echo anchor('guest/invoices/index', lang('invoices')); ?></li>
                <li><?php echo anchor('guest/payments/index', lang('payments')); ?></li>
            </ul>

            <ul class="nav navbar-nav navbar-right settings">
                <li>
                    <a href="<?php echo site_url('sessions/logout'); ?>"
                       class="tip icon logout" data-placement="bottom"
                       data-original-title="<?php echo lang('logout'); ?>" >
                        <span class="visible-xs">&nbsp;<?php echo lang('logout'); ?></span>
                        <i class="fa fa-power-off"></i>
                    </a>
                </li>
            </ul>
        </div>
    </div>
</nav>

<div class="sidebar hidden-xs <?php if ($this->mdl_settings->setting('disable_sidebar') == 1) {echo 'hidden';}?>">
    <ul>
        <li>
            <a href="<?php echo site_url('guest'); ?>">
                <i class="fa fa-dashboard"></i>
            </a>
        </li>
        <li>
            <a href="<?php echo site_url('guest/quotes/index'); ?>">
                <i class="fa fa-file"></i>
            </a>
        </li>
        <li>
            <a href="<?php echo site_url('guest/invoices/index'); ?>">
                <i class="fa fa-file-text"></i>
            </a>
        </li>
        <li>
            <a href="<?php echo site_url('guest/payments/index'); ?>">
                <i class="fa fa-money"></i>
            </a>
        </li>
    </ul>
</div>

<div class="main-area">

    <div id="modal-placeholder"></div>

    <?php echo $content; ?>

</div>

<script defer src="<?php echo base_url(); ?>assets/default/js/plugins.js"></script>
<script defer src="<?php echo base_url(); ?>assets/default/js/scripts.min.js"></script>
<script src="<?php echo base_url(); ?>assets/default/js/libs/bootstrap-datepicker.js"></script>

<!--[if lt IE 7 ]>
<script src="<?php echo base_url(); ?>assets/default/js/dd_belatedpng.js"></script>
<script type="text/javascript"> DD_belatedPNG.fix('img, .png_bg'); //fix any <img> or .png_bg background-images </script>
<![endif]-->

<!-- Prompt IE 6 users to install Chrome Frame. Remove this if you want to support IE 6.
     chromium.org/developers/how-tos/chrome-frame-getting-started -->
<!--[if lt IE 7 ]>
<script src="//ajax.googleapis.com/ajax/libs/chrome-frame/1.0.3/CFInstall.min.js"></script>
<script type="text/javascript">window.attachEvent('onload',function(){CFInstall.check({mode:'overlay'})})</script>
<![endif]-->

</body>
</html><|MERGE_RESOLUTION|>--- conflicted
+++ resolved
@@ -6,12 +6,6 @@
 <!--[if gt IE 8]><!--> <html class="no-js" lang="en"> <!--<![endif]-->
 
 <head>
-    <title>InvoicePlane</title>
-
-    <meta charset="utf-8">
-    <meta http-equiv="X-UA-Compatible" content="IE=edge,chrome=1">
-<<<<<<< HEAD
-
     <title>
         <?php
         if ($this->mdl_settings->setting('custom_title') != '') {
@@ -21,8 +15,8 @@
         }?>
     </title>
 
-=======
->>>>>>> ac8b0e38
+    <meta charset="utf-8">
+    <meta http-equiv="X-UA-Compatible" content="IE=edge,chrome=1">
     <meta name="viewport" content="width=device-width,initial-scale=1">
     <meta name="robots" content="NOINDEX,NOFOLLOW">
 
