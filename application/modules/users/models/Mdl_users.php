--- conflicted
+++ resolved
@@ -3,11 +3,7 @@
 
 /*
  * InvoicePlane
-<<<<<<< HEAD
-m *
-=======
  *
->>>>>>> 3ef67b16
  * @author		InvoicePlane Developers & Contributors
  * @copyright	Copyright (c) 2012 - 2017 InvoicePlane.com
  * @license		https://invoiceplane.com/license.txt
