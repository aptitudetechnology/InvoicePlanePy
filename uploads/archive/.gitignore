--- conflicted
+++ resolved
@@ -1,7 +1,3 @@
 *
 !.gitignore
-<<<<<<< HEAD
-!**/index.html
-=======
- !**/index.html
->>>>>>> b187b5fd
+!**/index.html